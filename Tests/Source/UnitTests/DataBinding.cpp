/*
 * This source file is part of RmlUi, the HTML/CSS Interface Middleware
 *
 * For the latest information, see http://github.com/mikke89/RmlUi
 *
 * Copyright (c) 2008-2010 CodePoint Ltd, Shift Technology Ltd
 * Copyright (c) 2019-2023 The RmlUi Team, and contributors
 *
 * Permission is hereby granted, free of charge, to any person obtaining a copy
 * of this software and associated documentation files (the "Software"), to deal
 * in the Software without restriction, including without limitation the rights
 * to use, copy, modify, merge, publish, distribute, sublicense, and/or sell
 * copies of the Software, and to permit persons to whom the Software is
 * furnished to do so, subject to the following conditions:
 *
 * The above copyright notice and this permission notice shall be included in
 * all copies or substantial portions of the Software.
 *
 * THE SOFTWARE IS PROVIDED "AS IS", WITHOUT WARRANTY OF ANY KIND, EXPRESS OR
 * IMPLIED, INCLUDING BUT NOT LIMITED TO THE WARRANTIES OF MERCHANTABILITY,
 * FITNESS FOR A PARTICULAR PURPOSE AND NONINFRINGEMENT. IN NO EVENT SHALL THE
 * AUTHORS OR COPYRIGHT HOLDERS BE LIABLE FOR ANY CLAIM, DAMAGES OR OTHER
 * LIABILITY, WHETHER IN AN ACTION OF CONTRACT, TORT OR OTHERWISE, ARISING FROM,
 * OUT OF OR IN CONNECTION WITH THE SOFTWARE OR THE USE OR OTHER DEALINGS IN
 * THE SOFTWARE.
 *
 */

#include "../Common/TestsShell.h"
#include <RmlUi/Core/Context.h>
#include <RmlUi/Core/DataModelHandle.h>
#include <RmlUi/Core/Element.h>
#include <RmlUi/Core/ElementDocument.h>
#include <doctest.h>
#include <map>

using namespace Rml;

namespace {

static const String document_rml = R"(
<rml>
<head>
	<title>Test</title>
	<link type="text/template" href="/assets/window.rml"/>
	<style>
		body.window
		{
			left: 50px;
			right: 50px;
			top: 30px;
			bottom: 30px;
			max-width: none;
			max-height: none;
		}
		div#content
		{
			text-align: left;
			padding: 50px;
			box-sizing: border-box;
		}
	</style>
</head>

<body template="window">
<div data-model="basics">

<input type="text" data-value="i0"/>

<h1>Globals</h1>
<p>{{ i0 }}</p>
<p>{{ i1 }}</p>
<p>{{ i2 }}</p>
<p>{{ i3 }}</p>

<p>{{ s0 }}</p>
<p>{{ s1 }}</p>
<p>{{ s2.val }}</p>
<p>{{ s3.val }}</p>
<p>{{ s4.val }}</p>
<p>{{ s5.val }}</p>
<p>{{ simple }}</p>
<p>{{ scoped }}</p>

<h1>Basic</h1>
<p>{{ basic.a }}</p>
<p>{{ basic.b }}</p>
<p>{{ basic.c }}</p>
<p>{{ basic.d }}</p>
<p>{{ basic.e }}</p>
<p>{{ basic.f }}</p>
<p>{{ basic.simple }}</p>
<p>{{ basic.scoped }}</p>

<h1>Wrapped</h1>
<p>{{ wrapped.a.val }}</p>
<p>{{ wrapped.b.val }}</p>
<p>{{ wrapped.c.val }}</p>
<p>{{ wrapped.d.val }}</p>
<p>{{ wrapped.e.val }}</p>

<h1>Pointed</h1>
<p>{{ pointed.a.val }}</p>
<p>{{ pointed.b.val }}</p>
<p>{{ pointed.c.val }}</p>

<h1>Arrays</h1>
<p><span data-for="arrays.a">{{ it }} </span></p>
<p><span data-for="arrays.b">{{ it }} </span></p>
<p><span data-for="arrays.c">{{ it.val }} </span></p>
<p><span data-for="arrays.d">{{ it.val }} </span></p>
<p><span data-for="arrays.e">{{ it.val }} </span></p>

</div>
</body>
</rml>
)";

static const String inside_string_rml = R"(
<rml>
<head>
	<title>Test</title>
	<link type="text/template" href="/assets/window.rml"/>
	<style>
		body.window
		{
			left: 50px;
			right: 50px;
			top: 30px;
			bottom: 30px;
			max-width: -1px;
			max-height: -1px;
		}
	</style>
</head>

<body template="window">
<div data-model="basics">

<p>{{ i0 }}</p>
<p>{{ 'i0' }}</p>
<p>{{ 'i{}23' }}</p>
<p>before {{ 'i{{test}}23' }} test</p>
<p>a {{ 'i' }} b {{ 'j' }} c</p>
<p>{{i0}}</p>

</div>
</body>
</rml>	
)";

static const String aliasing_rml = R"(
<rml>
<head>
	<title>Test</title>
	<link type="text/rcss" href="/assets/rml.rcss"/>
	<link type="text/rcss" href="/assets/invader.rcss"/>
	<link type="text/template" href="/../Tests/Data/UnitTests/data-title.rml"/>
	<style>
		body {
			width: 600px;
			height: 400px;
			background: #ccc;
			color: #333;
		}
		.title-wrapper { border: 1dp red; }
		.icon { width: 64dp; height: 64dp; display: inline-block; }
		.icon[icon="a"] { decorator: image("/assets/high_scores_alien_1.tga"); }
		.icon[icon="b"] { decorator: image("/assets/high_scores_alien_2.tga"); }
	</style>
</head>

<body data-model="basics">
<p>{{ i0 }}</p>
<p data-alias-differentname="i0">{{ differentname }}</p>
<div data-alias-title="s0" data-alias-icon="wrapped.a.val" id="w1">
	<template src="data-title"/>
</div>
<div data-alias-title="s1" data-alias-icon="wrapped.b.val" id="w2">
	<template src="data-title"/>
</div>
</body>
</rml>
)";

struct StringWrap {
	StringWrap(String val = "wrap_default") : val(val) {}
	String val;
};

<<<<<<< HEAD
enum SimpleEnum {
	Simple_Zero = 0,
	Simple_One,
	Simple_Two
};

enum class ScopedEnum {
	Zero = 0,
	One,
	Two
};

struct Globals
{
=======
struct Globals {
>>>>>>> 74928762
	int i0 = 0;
	int* i1 = new int(1);
	UniquePtr<int> i2 = MakeUnique<int>(2);
	SharedPtr<int> i3 = MakeShared<int>(3);
	
	SimpleEnum simple = Simple_One;
	ScopedEnum scoped = ScopedEnum::One;
	
	String s0 = "s0";
	String* s1 = new String("s1");
	StringWrap s2 = StringWrap("s2");
	StringWrap* s3 = new StringWrap("s3");
	UniquePtr<StringWrap> s4 = MakeUnique<StringWrap>("s4");
	SharedPtr<StringWrap> s5 = MakeShared<StringWrap>("s5");

	// Invalid
	const int x0 = 100;                                            // Invalid: const variable
	const int* x1 = new int(101);                                  // Invalid: const pointer
	UniquePtr<const int> x2 = MakeUnique<int>(102);                // Invalid: const pointer
	const StringWrap* x3 = new StringWrap("x2");                   // Invalid: const pointer
	UniquePtr<const StringWrap> x4 = MakeUnique<StringWrap>("x3"); // Invalid: const pointer
} globals;

struct Basic {
	int a = 1;
	int* b = new int(2);
	
	SimpleEnum simple = Simple_One;
	ScopedEnum scoped = ScopedEnum::One;

	int GetC()
	{
		static int v = 5;
		return v;
	}
	int& GetD()
	{
		static int v = 5;
		return v;
	}
	int* GetE()
	{
		static int v = 6;
		return &v;
	}
	UniquePtr<int> GetF() { return MakeUnique<int>(7); }

	// Invalid: const member
	const int x0 = 2;
	// Invalid: const pointer
	const int* x1 = new int(3);
	// Invalid: const qualified member function
	int GetX2() const { return 4; }
	// Invalid: const reference return
	const int& GetX3()
	{
		static int g = 7;
		return g;
	}
	// Invalid: const pointer return
	const int* GetX4()
	{
		static int h = 8;
		return &h;
	}
	// Invalid: Illegal signature
	int GetX5(int) { return 9; }
};

struct Wrapped {
	StringWrap a = {"a"};
	StringWrap* b = new StringWrap("b");
	UniquePtr<StringWrap> c = MakeUnique<StringWrap>("c");

	StringWrap& GetD()
	{
		static StringWrap v = {"e"};
		return v;
	}
	StringWrap* GetE()
	{
		static StringWrap v = {"f"};
		return &v;
	}

	// Invalid: const pointer
	const StringWrap* x0 = new StringWrap("x0");
	// Invalid (run-time): Returning non-scalar variable by value.
	StringWrap GetX1() { return {"x1"}; }
	// Invalid (run-time): Returning non-scalar variable by value.
	UniquePtr<StringWrap> GetX2() { return MakeUnique<StringWrap>("x2"); }
};

using StringWrapPtr = UniquePtr<StringWrap>;

struct Pointed {
	StringWrapPtr a = MakeUnique<StringWrap>("a");

	StringWrapPtr& GetB()
	{
		static StringWrapPtr v = MakeUnique<StringWrap>("b");
		return v;
	}
	StringWrapPtr* GetC()
	{
		static StringWrapPtr v = MakeUnique<StringWrap>("c");
		return &v;
	}

	// Invalid: We disallow recursive pointer types (pointer to pointer)
	StringWrapPtr* x0 = new StringWrapPtr(new StringWrap("x0"));

	// Invalid (run-time error): Only scalar data members can be returned by value
	StringWrapPtr GetX1() { return MakeUnique<StringWrap>("x1"); }
};

struct Arrays {
	Vector<int> a = {10, 11, 12};
	Vector<int*> b = {new int(20), new int(21), new int(22)};
	Vector<StringWrap> c = {StringWrap("c1"), StringWrap("c2"), StringWrap("c3")};
	Vector<StringWrap*> d = {new StringWrap("d1"), new StringWrap("d2"), new StringWrap("d3")};
	Vector<StringWrapPtr> e;

	// Invalid: const pointer
	Vector<const int*> x0 = {new int(30), new int(31), new int(32)};
	// Invalid: const pointer
	Vector<UniquePtr<const StringWrap>> x1;

	Arrays()
	{
		e.emplace_back(MakeUnique<StringWrap>("e1"));
		e.emplace_back(MakeUnique<StringWrap>("e2"));
		e.emplace_back(MakeUnique<StringWrap>("e3"));
		x1.emplace_back(MakeUnique<StringWrap>("x1_1"));
		x1.emplace_back(MakeUnique<StringWrap>("x1_2"));
		x1.emplace_back(MakeUnique<StringWrap>("x1_3"));
	}
};

DataModelHandle model_handle;

bool InitializeDataBindings(Context* context)
{
	Rml::DataModelConstructor constructor = context->CreateDataModel("basics");
	if (!constructor)
		return false;

	if (auto handle = constructor.RegisterStruct<StringWrap>())
	{
		handle.RegisterMember("val", &StringWrap::val);
	}

	{
		// Globals
		constructor.Bind("i0", &globals.i0);
		constructor.Bind("i1", &globals.i1);
		constructor.Bind("i2", &globals.i2);
		constructor.Bind("i3", &globals.i3);

		constructor.Bind("s0", &globals.s0);
		constructor.Bind("s1", &globals.s1);
		constructor.Bind("s2", &globals.s2);
		constructor.Bind("s3", &globals.s3);
		constructor.Bind("s4", &globals.s4);
		constructor.Bind("s5", &globals.s5);
		
		constructor.Bind("simple", &globals.simple);
		constructor.Bind("scoped", &globals.scoped);
		// Invalid: Each of the following should give a compile-time failure.
		// constructor.Bind("x0", &globals.x0);
		// constructor.Bind("x1", &globals.x1);
		// constructor.Bind("x2", &globals.x2);
		// constructor.Bind("x3", &globals.x3);
		// constructor.Bind("x4", &globals.x4);
	}

	if (auto handle = constructor.RegisterStruct<Basic>())
	{
		handle.RegisterMember("a", &Basic::a);
		handle.RegisterMember("b", &Basic::b);
		handle.RegisterMember("c", &Basic::GetC);
		handle.RegisterMember("d", &Basic::GetD);
		handle.RegisterMember("e", &Basic::GetE);
		handle.RegisterMember("f", &Basic::GetF);
		handle.RegisterMember("simple", &Basic::simple);
		handle.RegisterMember("scoped", &Basic::scoped);

		// handle.RegisterMember("x0", &Basic::x0);
		// handle.RegisterMember("x1", &Basic::x1);
		// handle.RegisterMember("x2", &Basic::GetX2);
		// handle.RegisterMember("x3", &Basic::GetX3);
		// handle.RegisterMember("x4", &Basic::GetX4);
		// handle.RegisterMember("x5", &Basic::GetX5);
	}
	constructor.Bind("basic", new Basic);

	if (auto handle = constructor.RegisterStruct<Wrapped>())
	{
		handle.RegisterMember("a", &Wrapped::a);
		handle.RegisterMember("b", &Wrapped::b);
		handle.RegisterMember("c", &Wrapped::c);
		handle.RegisterMember("d", &Wrapped::GetD);
		handle.RegisterMember("e", &Wrapped::GetE);

		// handle.RegisterMember("x0", &Wrapped::x0);
		// handle.RegisterMember("x1", &Wrapped::GetX1);
		// handle.RegisterMember("x2", &Wrapped::GetX2);
	}
	constructor.Bind("wrapped", new Wrapped);

	if (auto handle = constructor.RegisterStruct<Pointed>())
	{
		handle.RegisterMember("a", &Pointed::a);
		handle.RegisterMember("b", &Pointed::GetB);
		handle.RegisterMember("c", &Pointed::GetC);

		// handle.RegisterMember("x0", &Pointed::x0);
		// handle.RegisterMember("x1", &Pointed::GetX1);
	}
	constructor.Bind("pointed", new Pointed);

	constructor.RegisterArray<decltype(Arrays::a)>();
	constructor.RegisterArray<decltype(Arrays::b)>();
	constructor.RegisterArray<decltype(Arrays::c)>();
	constructor.RegisterArray<decltype(Arrays::d)>();
	constructor.RegisterArray<decltype(Arrays::e)>();

	// constructor.RegisterArray<decltype(Arrays::x0)>();
	// constructor.RegisterArray<decltype(Arrays::x1)>();

	if (auto handle = constructor.RegisterStruct<Arrays>())
	{
		handle.RegisterMember("a", &Arrays::a);
		handle.RegisterMember("b", &Arrays::b);
		handle.RegisterMember("c", &Arrays::c);
		handle.RegisterMember("d", &Arrays::d);
		handle.RegisterMember("e", &Arrays::e);

		// handle.RegisterMember("x0", &Arrays::x0);
		// handle.RegisterMember("x1", &Arrays::x1);
	}
	constructor.Bind("arrays", new Arrays);

	model_handle = constructor.GetModelHandle();

	return true;
}

} // Anonymous namespace

TEST_CASE("databinding")
{
	Context* context = TestsShell::GetContext();
	REQUIRE(context);

	REQUIRE(InitializeDataBindings(context));

	ElementDocument* document = context->LoadDocumentFromMemory(document_rml);
	REQUIRE(document);
	document->Show();

	TestsShell::RenderLoop();

	document->Close();

	TestsShell::ShutdownShell();
}

TEST_CASE("databinding.inside_string")
{
	Context* context = TestsShell::GetContext();
	REQUIRE(context);

	REQUIRE(InitializeDataBindings(context));

	ElementDocument* document = context->LoadDocumentFromMemory(inside_string_rml);
	REQUIRE(document);
	document->Show();

	TestsShell::RenderLoop();

	CHECK(document->QuerySelector("p:nth-child(4)")->GetInnerRML() == "before i{{test}}23 test");
	CHECK(document->QuerySelector("p:nth-child(5)")->GetInnerRML() == "a i b j c");

	document->Close();

	TestsShell::ShutdownShell();
}
TEST_CASE("databinding.aliasing")
{
	Context* context = TestsShell::GetContext();
	REQUIRE(context);

	REQUIRE(InitializeDataBindings(context));

	ElementDocument* document = context->LoadDocumentFromMemory(aliasing_rml);
	REQUIRE(document);
	document->Show();

	TestsShell::RenderLoop();

	CHECK(document->QuerySelector("p:nth-child(1)")->GetInnerRML() == document->QuerySelector("p:nth-child(2)")->GetInnerRML());
	CHECK(document->QuerySelector("#w1 .title")->GetInnerRML() == "s0");
	CHECK(document->QuerySelector("#w1 .icon")->GetAttribute("icon", String()) == "a");
	CHECK(document->QuerySelector("#w2 .title")->GetInnerRML() == "s1");
	CHECK(document->QuerySelector("#w2 .icon")->GetAttribute("icon", String()) == "b");

	document->Close();

	TestsShell::ShutdownShell();
}<|MERGE_RESOLUTION|>--- conflicted
+++ resolved
@@ -188,32 +188,19 @@
 	String val;
 };
 
-<<<<<<< HEAD
-enum SimpleEnum {
-	Simple_Zero = 0,
-	Simple_One,
-	Simple_Two
-};
-
-enum class ScopedEnum {
-	Zero = 0,
-	One,
-	Two
-};
-
-struct Globals
-{
-=======
+enum SimpleEnum { Simple_Zero = 0, Simple_One, Simple_Two };
+
+enum class ScopedEnum : uint64_t { Zero = 0, One, Two };
+
 struct Globals {
->>>>>>> 74928762
 	int i0 = 0;
 	int* i1 = new int(1);
 	UniquePtr<int> i2 = MakeUnique<int>(2);
 	SharedPtr<int> i3 = MakeShared<int>(3);
-	
+
 	SimpleEnum simple = Simple_One;
 	ScopedEnum scoped = ScopedEnum::One;
-	
+
 	String s0 = "s0";
 	String* s1 = new String("s1");
 	StringWrap s2 = StringWrap("s2");
@@ -232,7 +219,7 @@
 struct Basic {
 	int a = 1;
 	int* b = new int(2);
-	
+
 	SimpleEnum simple = Simple_One;
 	ScopedEnum scoped = ScopedEnum::One;
 
@@ -371,7 +358,7 @@
 		constructor.Bind("s3", &globals.s3);
 		constructor.Bind("s4", &globals.s4);
 		constructor.Bind("s5", &globals.s5);
-		
+
 		constructor.Bind("simple", &globals.simple);
 		constructor.Bind("scoped", &globals.scoped);
 		// Invalid: Each of the following should give a compile-time failure.
