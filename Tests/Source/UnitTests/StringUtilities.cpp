/*
 * This source file is part of RmlUi, the HTML/CSS Interface Middleware
 *
 * For the latest information, see http://github.com/mikke89/RmlUi
 *
 * Copyright (c) 2008-2010 CodePoint Ltd, Shift Technology Ltd
 * Copyright (c) 2019 The RmlUi Team, and contributors
 *
 * Permission is hereby granted, free of charge, to any person obtaining a copy
 * of this software and associated documentation files (the "Software"), to deal
 * in the Software without restriction, including without limitation the rights
 * to use, copy, modify, merge, publish, distribute, sublicense, and/or sell
 * copies of the Software, and to permit persons to whom the Software is
 * furnished to do so, subject to the following conditions:
 *
 * The above copyright notice and this permission notice shall be included in
 * all copies or substantial portions of the Software.
 *
 * THE SOFTWARE IS PROVIDED "AS IS", WITHOUT WARRANTY OF ANY KIND, EXPRESS OR
 * IMPLIED, INCLUDING BUT NOT LIMITED TO THE WARRANTIES OF MERCHANTABILITY,
 * FITNESS FOR A PARTICULAR PURPOSE AND NONINFRINGEMENT. IN NO EVENT SHALL THE
 * AUTHORS OR COPYRIGHT HOLDERS BE LIABLE FOR ANY CLAIM, DAMAGES OR OTHER
 * LIABILITY, WHETHER IN AN ACTION OF CONTRACT, TORT OR OTHERWISE, ARISING FROM,
 * OUT OF OR IN CONNECTION WITH THE SOFTWARE OR THE USE OR OTHER DEALINGS IN
 * THE SOFTWARE.
 *
 */


#include <RmlUi/Core/Types.h>
#include <RmlUi/Core/StringUtilities.h>

#include <doctest.h>

using namespace Rml;


TEST_CASE("StringUtilities::TrimTrailingDotZeros")
{
	auto RunTrimTrailingDotZeros = [](String string) {
		StringUtilities::TrimTrailingDotZeros(string);
		return string;
	};

	CHECK(RunTrimTrailingDotZeros("0.1") == "0.1");
	CHECK(RunTrimTrailingDotZeros("0.10") == "0.1");
	CHECK(RunTrimTrailingDotZeros("0.1000") == "0.1");
	CHECK(RunTrimTrailingDotZeros("0.01") == "0.01");
	CHECK(RunTrimTrailingDotZeros("0.") == "0");
	CHECK(RunTrimTrailingDotZeros("5.") == "5");
	CHECK(RunTrimTrailingDotZeros("5.5") == "5.5");
	CHECK(RunTrimTrailingDotZeros("5.50") == "5.5");
	CHECK(RunTrimTrailingDotZeros("5.501") == "5.501");
	CHECK(RunTrimTrailingDotZeros("10.0") == "10");
	CHECK(RunTrimTrailingDotZeros("11.0") == "11");

	// Some test cases for behavior that are probably not what you want.
	WARN(RunTrimTrailingDotZeros("test0") == "test");
	WARN(RunTrimTrailingDotZeros("1000") == "1");
	WARN(RunTrimTrailingDotZeros(".") == "");
	WARN(RunTrimTrailingDotZeros("0") == "");
	WARN(RunTrimTrailingDotZeros(".0") == "");
	WARN(RunTrimTrailingDotZeros(" 11 2121 3.00") == " 11 2121 3");
	WARN(RunTrimTrailingDotZeros("11") == "11");
}

<<<<<<< HEAD
TEST_CASE("StringUtilities::StartsWith")
{
	using namespace Rml::StringUtilities;

	CHECK(StartsWith("abc", "abc"));
	CHECK(StartsWith("abc", "ab"));
	CHECK(StartsWith("abc", "a"));
	CHECK(StartsWith("abc", ""));
	
	CHECK(!StartsWith("abc", "abcd"));
	CHECK(!StartsWith("abc", "abd"));
	CHECK(!StartsWith("abc", "bbc"));
	CHECK(!StartsWith("abc", "bc"));
	CHECK(!StartsWith("abc", "x"));
}

TEST_CASE("StringView")
{
	const char abc[] = "abc";
	const String str_abc = abc;

	CHECK(StringView("abc") == StringView("abc"));
	CHECK(StringView("abc") == String("abc"));
	CHECK(StringView("abc") == "abc");
	CHECK(StringView("abc") == abc);

	CHECK(StringView(String(abc)) == abc);
	CHECK(StringView(abc) == abc);
	CHECK(StringView(abc, abc + 3) == abc);
	CHECK(StringView(str_abc, 1) == "bc");
	CHECK(StringView(str_abc, 1, 1) == "b");

	CHECK(StringView("abcd") != abc);
	CHECK(StringView("ab") != abc);
	CHECK(StringView() != abc);

	CHECK(StringView() == String());
	CHECK(StringView() == "");
=======


#include "../../../Source/Core/Elements/WidgetTextInput.cpp"

TEST_CASE("ConvertByteOffsetToCharacterOffset")
{
	// clang-format off
	CHECK(ConvertByteOffsetToCharacterOffset("", 0) == 0);
	CHECK(ConvertByteOffsetToCharacterOffset("", 1) == 0);
    CHECK(ConvertByteOffsetToCharacterOffset("a", 0) == 0);
    CHECK(ConvertByteOffsetToCharacterOffset("a", 1) == 1);
	CHECK(ConvertByteOffsetToCharacterOffset("ab", 1) == 1);
	CHECK(ConvertByteOffsetToCharacterOffset("ab", 2) == 2);

	CHECK(ConvertByteOffsetToCharacterOffset("a\xC2\xA3" "b", 1) == 1);
	CHECK(ConvertByteOffsetToCharacterOffset("a\xC2\xA3" "b", 2) == 2);
	CHECK(ConvertByteOffsetToCharacterOffset("a\xC2\xA3" "b", 3) == 2);
	CHECK(ConvertByteOffsetToCharacterOffset("a\xC2\xA3" "b", 4) == 3);

	CHECK(ConvertByteOffsetToCharacterOffset("a\xE2\x82\xAC" "b", 2) == 2);
	CHECK(ConvertByteOffsetToCharacterOffset("a\xE2\x82\xAC" "b", 3) == 2);
	CHECK(ConvertByteOffsetToCharacterOffset("a\xE2\x82\xAC" "b", 4) == 2);
	CHECK(ConvertByteOffsetToCharacterOffset("a\xE2\x82\xAC" "b", 5) == 3);
	// clang-format on
}

TEST_CASE("ConvertCharacterOffsetToByteOffset")
{
	// clang-format off
	CHECK(ConvertCharacterOffsetToByteOffset("", 0) == 0);
	CHECK(ConvertCharacterOffsetToByteOffset("", 1) == 0);
    CHECK(ConvertCharacterOffsetToByteOffset("a", 0) == 0);
    CHECK(ConvertCharacterOffsetToByteOffset("a", 1) == 1);
	CHECK(ConvertCharacterOffsetToByteOffset("ab", 1) == 1);
	CHECK(ConvertCharacterOffsetToByteOffset("ab", 2) == 2);

	CHECK(ConvertCharacterOffsetToByteOffset("a\xC2\xA3" "b", 1) == 1);
	CHECK(ConvertCharacterOffsetToByteOffset("a\xC2\xA3" "b", 2) == 3);
	CHECK(ConvertCharacterOffsetToByteOffset("a\xC2\xA3" "b", 3) == 4);
	CHECK(ConvertCharacterOffsetToByteOffset("a\xC2\xA3" "b", 4) == 4);

	CHECK(ConvertCharacterOffsetToByteOffset("a\xE2\x82\xAC" "b", 1) == 1);
	CHECK(ConvertCharacterOffsetToByteOffset("a\xE2\x82\xAC" "b", 2) == 4);
	CHECK(ConvertCharacterOffsetToByteOffset("a\xE2\x82\xAC" "b", 3) == 5);
	CHECK(ConvertCharacterOffsetToByteOffset("a\xE2\x82\xAC" "b", 4) == 5);
	// clang-format on
>>>>>>> 8f120d96
}<|MERGE_RESOLUTION|>--- conflicted
+++ resolved
@@ -64,7 +64,6 @@
 	WARN(RunTrimTrailingDotZeros("11") == "11");
 }
 
-<<<<<<< HEAD
 TEST_CASE("StringUtilities::StartsWith")
 {
 	using namespace Rml::StringUtilities;
@@ -103,7 +102,7 @@
 
 	CHECK(StringView() == String());
 	CHECK(StringView() == "");
-=======
+}
 
 
 #include "../../../Source/Core/Elements/WidgetTextInput.cpp"
@@ -150,5 +149,4 @@
 	CHECK(ConvertCharacterOffsetToByteOffset("a\xE2\x82\xAC" "b", 3) == 5);
 	CHECK(ConvertCharacterOffsetToByteOffset("a\xE2\x82\xAC" "b", 4) == 5);
 	// clang-format on
->>>>>>> 8f120d96
-}+}
