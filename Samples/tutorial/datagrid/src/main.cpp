--- conflicted
+++ resolved
@@ -1,125 +1,119 @@
-/*
- * Copyright (c) 2006 - 2008
- * Wandering Monster Studios Limited
- *
- * Any use of this program is governed by the terms of Wandering Monster
- * Studios Limited's Licence Agreement included with this program, a copy
- * of which can be obtained by contacting Wandering Monster Studios
- * Limited at info@wanderingmonster.co.nz.
- *
- */
-
-#include <RmlUi/Core.h>
-#include <RmlUi/Controls.h>
-#include <RmlUi/Debugger.h>
-#include <Input.h>
-#include <Shell.h>
-#include <ShellRenderInterfaceOpenGL.h>
-#include "DecoratorInstancerDefender.h"
-#include "HighScores.h"
-
-Rml::Core::Context* context = NULL;
-
-ShellRenderInterfaceExtensions *shell_renderer;
-
-void GameLoop()
-{
-	context->Update();
-
-	shell_renderer->PrepareRenderBuffer();
-	context->Render();
-	shell_renderer->PresentRenderBuffer();
-}
-
-#if defined RMLUI_PLATFORM_WIN32
-#include <windows.h>
-int APIENTRY WinMain(HINSTANCE RMLUI_UNUSED_PARAMETER(instance_handle), HINSTANCE RMLUI_UNUSED_PARAMETER(previous_instance_handle), char* RMLUI_UNUSED_PARAMETER(command_line), int RMLUI_UNUSED_PARAMETER(command_show))
-#else
-int main(int RMLUI_UNUSED_PARAMETER(argc), char** RMLUI_UNUSED_PARAMETER(argv))
-#endif
-{
-#ifdef RMLUI_PLATFORM_WIN32
-	RMLUI_UNUSED(instance_handle);
-	RMLUI_UNUSED(previous_instance_handle);
-	RMLUI_UNUSED(command_line);
-	RMLUI_UNUSED(command_show);
-#else
-	RMLUI_UNUSED(argc);
-	RMLUI_UNUSED(argv);
-#endif
-
-#ifdef RMLUI_PLATFORM_WIN32
-        AllocConsole();
-#endif
-
-	ShellRenderInterfaceOpenGL opengl_renderer;
-	shell_renderer = &opengl_renderer;
-
-	// Generic OS initialisation, creates a window and attaches OpenGL.
-	if (!Shell::Initialise() ||
-		!Shell::OpenWindow("Datagrid Tutorial", shell_renderer, 1024, 768, true))
-	{
-		Shell::Shutdown();
-		return -1;
-	}
-
-	// RmlUi initialisation.
-	Rml::Core::SetRenderInterface(&opengl_renderer);
-	opengl_renderer.SetViewport(1024,768);
-
-	ShellSystemInterface system_interface;
-	Rml::Core::SetSystemInterface(&system_interface);
-
-	Rml::Core::Initialise();
-	Rml::Controls::Initialise();
-
-	// Create the main RmlUi context and set it on the shell's input layer.
-	context = Rml::Core::CreateContext("main", Rml::Core::Vector2i(1024, 768));
-	if (context == NULL)
-	{
-		Rml::Core::Shutdown();
-		Shell::Shutdown();
-		return -1;
-	}
-
-	Rml::Debugger::Initialise(context);
-	Input::SetContext(context);
-	shell_renderer->SetContext(context);
-
-	Shell::LoadFonts("assets/");
-
-	// Load the defender decorator.
-<<<<<<< HEAD
-	Rocket::Core::Factory::RegisterDecoratorInstancer("defender", std::make_unique<DecoratorInstancerDefender>());
-=======
-	Rml::Core::DecoratorInstancer* decorator_instancer = Rml::Core::Factory::RegisterDecoratorInstancer("defender", new DecoratorInstancerDefender());
-	if (decorator_instancer != NULL)
-		decorator_instancer->RemoveReference();
->>>>>>> 4f13806c
-
-	// Construct the high scores.
-	HighScores::Initialise();
-
-	// Load and show the tutorial document.
-	Rml::Core::ElementDocument* document = context->LoadDocument("tutorial/datagrid/data/tutorial.rml");
-	document->GetElementById("title")->SetInnerRML(document->GetTitle());
-	if (document != NULL)
-	{
-		document->Show();
-		document->RemoveReference();
-	}
-
-	Shell::EventLoop(GameLoop);
-
-	// Shut down the high scores.
-	HighScores::Shutdown();
-
-	// Shutdown RmlUi.
-	context->RemoveReference();
-	Rml::Core::Shutdown();
-
-	Shell::CloseWindow();
-	Shell::Shutdown();
-
-	return 0;
-}
+/*
+ * Copyright (c) 2006 - 2008
+ * Wandering Monster Studios Limited
+ *
+ * Any use of this program is governed by the terms of Wandering Monster
+ * Studios Limited's Licence Agreement included with this program, a copy
+ * of which can be obtained by contacting Wandering Monster Studios
+ * Limited at info@wanderingmonster.co.nz.
+ *
+ */
+
+#include <RmlUi/Core.h>
+#include <RmlUi/Controls.h>
+#include <RmlUi/Debugger.h>
+#include <Input.h>
+#include <Shell.h>
+#include <ShellRenderInterfaceOpenGL.h>
+#include "DecoratorInstancerDefender.h"
+#include "HighScores.h"
+
+Rml::Core::Context* context = NULL;
+
+ShellRenderInterfaceExtensions *shell_renderer;
+
+void GameLoop()
+{
+	context->Update();
+
+	shell_renderer->PrepareRenderBuffer();
+	context->Render();
+	shell_renderer->PresentRenderBuffer();
+}
+
+#if defined RMLUI_PLATFORM_WIN32
+#include <windows.h>
+int APIENTRY WinMain(HINSTANCE RMLUI_UNUSED_PARAMETER(instance_handle), HINSTANCE RMLUI_UNUSED_PARAMETER(previous_instance_handle), char* RMLUI_UNUSED_PARAMETER(command_line), int RMLUI_UNUSED_PARAMETER(command_show))
+#else
+int main(int RMLUI_UNUSED_PARAMETER(argc), char** RMLUI_UNUSED_PARAMETER(argv))
+#endif
+{
+#ifdef RMLUI_PLATFORM_WIN32
+	RMLUI_UNUSED(instance_handle);
+	RMLUI_UNUSED(previous_instance_handle);
+	RMLUI_UNUSED(command_line);
+	RMLUI_UNUSED(command_show);
+#else
+	RMLUI_UNUSED(argc);
+	RMLUI_UNUSED(argv);
+#endif
+
+#ifdef RMLUI_PLATFORM_WIN32
+        AllocConsole();
+#endif
+
+	ShellRenderInterfaceOpenGL opengl_renderer;
+	shell_renderer = &opengl_renderer;
+
+	// Generic OS initialisation, creates a window and attaches OpenGL.
+	if (!Shell::Initialise() ||
+		!Shell::OpenWindow("Datagrid Tutorial", shell_renderer, 1024, 768, true))
+	{
+		Shell::Shutdown();
+		return -1;
+	}
+
+	// RmlUi initialisation.
+	Rml::Core::SetRenderInterface(&opengl_renderer);
+	opengl_renderer.SetViewport(1024,768);
+
+	ShellSystemInterface system_interface;
+	Rml::Core::SetSystemInterface(&system_interface);
+
+	Rml::Core::Initialise();
+	Rml::Controls::Initialise();
+
+	// Create the main RmlUi context and set it on the shell's input layer.
+	context = Rml::Core::CreateContext("main", Rml::Core::Vector2i(1024, 768));
+	if (context == NULL)
+	{
+		Rml::Core::Shutdown();
+		Shell::Shutdown();
+		return -1;
+	}
+
+	Rml::Debugger::Initialise(context);
+	Input::SetContext(context);
+	shell_renderer->SetContext(context);
+
+	Shell::LoadFonts("assets/");
+
+	// Load the defender decorator.
+	Rml::Core::Factory::RegisterDecoratorInstancer("defender", std::make_unique<DecoratorInstancerDefender>());
+
+	// Construct the high scores.
+	HighScores::Initialise();
+
+	// Load and show the tutorial document.
+	Rml::Core::ElementDocument* document = context->LoadDocument("tutorial/datagrid/data/tutorial.rml");
+	document->GetElementById("title")->SetInnerRML(document->GetTitle());
+	if (document != NULL)
+	{
+		document->Show();
+		document->RemoveReference();
+	}
+
+	Shell::EventLoop(GameLoop);
+
+	// Shut down the high scores.
+	HighScores::Shutdown();
+
+	// Shutdown RmlUi.
+	context->RemoveReference();
+	Rml::Core::Shutdown();
+
+	Shell::CloseWindow();
+	Shell::Shutdown();
+
+	return 0;
+}