/*
 * This source file is part of RmlUi, the HTML/CSS Interface Middleware
 *
 * For the latest information, see http://github.com/mikke89/RmlUi
 *
 * Copyright (c) 2008-2010 CodePoint Ltd, Shift Technology Ltd
 * Copyright (c) 2019-2023 The RmlUi Team, and contributors
 *
 * Permission is hereby granted, free of charge, to any person obtaining a copy
 * of this software and associated documentation files (the "Software"), to deal
 * in the Software without restriction, including without limitation the rights
 * to use, copy, modify, merge, publish, distribute, sublicense, and/or sell
 * copies of the Software, and to permit persons to whom the Software is
 * furnished to do so, subject to the following conditions:
 *
 * The above copyright notice and this permission notice shall be included in
 * all copies or substantial portions of the Software.
 *
 * THE SOFTWARE IS PROVIDED "AS IS", WITHOUT WARRANTY OF ANY KIND, EXPRESS OR
 * IMPLIED, INCLUDING BUT NOT LIMITED TO THE WARRANTIES OF MERCHANTABILITY,
 * FITNESS FOR A PARTICULAR PURPOSE AND NONINFRINGEMENT. IN NO EVENT SHALL THE
 * AUTHORS OR COPYRIGHT HOLDERS BE LIABLE FOR ANY CLAIM, DAMAGES OR OTHER
 * LIABILITY, WHETHER IN AN ACTION OF CONTRACT, TORT OR OTHERWISE, ARISING FROM,
 * OUT OF OR IN CONNECTION WITH THE SOFTWARE OR THE USE OR OTHER DEALINGS IN
 * THE SOFTWARE.
 *
 */

#ifndef FONTENGINEINTERFACEBITMAP_H
#define FONTENGINEINTERFACEBITMAP_H

#include <RmlUi/Core/Context.h>
#include <RmlUi/Core/FontEngineInterface.h>
#include <RmlUi/Core/Types.h>

using Rml::FontEffectsHandle;
using Rml::FontFaceHandle;

using Rml::byte;
using Rml::Character;
using Rml::ColourbPremultiplied;
using Rml::String;
using Rml::Texture;
using Rml::Vector2f;
using Rml::Vector2i;
using Rml::Style::FontStyle;
using Rml::Style::FontWeight;

using Rml::FontEffectList;
using Rml::FontMetrics;
<<<<<<< HEAD
using Rml::GeometryList;
using Rml::TextShapingContext;
=======
using Rml::RenderManager;
using Rml::TexturedMeshList;
>>>>>>> 37cf4d3e

class FontEngineInterfaceBitmap : public Rml::FontEngineInterface {
public:
	/// Called when RmlUi is being initialized.
	void Initialize() override;

	/// Called when RmlUi is being shut down.
	void Shutdown() override;

	/// Called by RmlUi when it wants to load a font face from file.
	bool LoadFontFace(const String& file_name, bool fallback_face, FontWeight weight) override;

	/// Called by RmlUi when it wants to load a font face from memory, registered using the provided family, style, and weight.
	/// @param[in] data A pointer to the data.
	bool LoadFontFace(const byte* data, int data_size, const String& family, FontStyle style, FontWeight weight, bool fallback_face) override;

	/// Called by RmlUi when a font configuration is resolved for an element. Should return a handle that
	/// can later be used to resolve properties of the face, and generate string geometry to be rendered.
	FontFaceHandle GetFontFaceHandle(const String& family, FontStyle style, FontWeight weight, int size) override;

	/// Called by RmlUi when a list of font effects is resolved for an element with a given font face.
	FontEffectsHandle PrepareFontEffects(FontFaceHandle handle, const FontEffectList& font_effects) override;

	/// Should return the font metrics of the given font face.
	const FontMetrics& GetFontMetrics(FontFaceHandle handle) override;

	/// Called by RmlUi when it wants to retrieve the width of a string when rendered with this handle.
	int GetStringWidth(FontFaceHandle handle, const String& string, const TextShapingContext& text_shaping_context,
		Character prior_character = Character::Null) override;

	/// Called by RmlUi when it wants to retrieve the geometry required to render a single line of text.
<<<<<<< HEAD
	int GenerateString(FontFaceHandle face_handle, FontEffectsHandle font_effects_handle, const String& string, const Vector2f& position,
		const Colourb& colour, float opacity, const TextShapingContext& text_shaping_context, GeometryList& geometry) override;
=======
	int GenerateString(RenderManager& render_manager, FontFaceHandle face_handle, FontEffectsHandle font_effects_handle, const String& string,
		const Vector2f& position, ColourbPremultiplied colour, float opacity, float letter_spacing, TexturedMeshList& mesh_list) override;
>>>>>>> 37cf4d3e

	/// Called by RmlUi to determine if the text geometry is required to be re-generated.eometry.
	int GetVersion(FontFaceHandle handle) override;
};

#endif<|MERGE_RESOLUTION|>--- conflicted
+++ resolved
@@ -48,13 +48,9 @@
 
 using Rml::FontEffectList;
 using Rml::FontMetrics;
-<<<<<<< HEAD
-using Rml::GeometryList;
+using Rml::RenderManager;
 using Rml::TextShapingContext;
-=======
-using Rml::RenderManager;
 using Rml::TexturedMeshList;
->>>>>>> 37cf4d3e
 
 class FontEngineInterfaceBitmap : public Rml::FontEngineInterface {
 public:
@@ -86,13 +82,9 @@
 		Character prior_character = Character::Null) override;
 
 	/// Called by RmlUi when it wants to retrieve the geometry required to render a single line of text.
-<<<<<<< HEAD
-	int GenerateString(FontFaceHandle face_handle, FontEffectsHandle font_effects_handle, const String& string, const Vector2f& position,
-		const Colourb& colour, float opacity, const TextShapingContext& text_shaping_context, GeometryList& geometry) override;
-=======
 	int GenerateString(RenderManager& render_manager, FontFaceHandle face_handle, FontEffectsHandle font_effects_handle, const String& string,
-		const Vector2f& position, ColourbPremultiplied colour, float opacity, float letter_spacing, TexturedMeshList& mesh_list) override;
->>>>>>> 37cf4d3e
+		const Vector2f& position, ColourbPremultiplied colour, float opacity, const TextShapingContext& text_shaping_context,
+		TexturedMeshList& mesh_list) override;
 
 	/// Called by RmlUi to determine if the text geometry is required to be re-generated.eometry.
 	int GetVersion(FontFaceHandle handle) override;
