--- conflicted
+++ resolved
@@ -4,6 +4,7 @@
  * For the latest information, see http://github.com/mikke89/RmlUi
  *
  * Copyright (c) 2014 Markus Schöngart
+ * Copyright (c) 2019 The RmlUi Team, and contributors
  *
  * Permission is hereby granted, free of charge, to any person obtaining a copy
  * of this software and associated documentation files (the "Software"), to deal
@@ -44,13 +45,8 @@
 		if (document != NULL)
 		{
 			document->GetElementById("title")->SetInnerRML(title);
-<<<<<<< HEAD
-			document->SetProperty(Rocket::Core::PropertyId::Left, Rocket::Core::Property(position.x, Rocket::Core::Property::PX));
-			document->SetProperty(Rocket::Core::PropertyId::Top, Rocket::Core::Property(position.y, Rocket::Core::Property::PX));
-=======
-			document->SetProperty("left", Rml::Core::Property(position.x, Rml::Core::Property::PX));
-			document->SetProperty("top", Rml::Core::Property(position.y, Rml::Core::Property::PX));
->>>>>>> 4f13806c
+			document->SetProperty(Rml::Core::PropertyId::Left, Rml::Core::Property(position.x, Rml::Core::Property::PX));
+			document->SetProperty(Rml::Core::PropertyId::Top, Rml::Core::Property(position.y, Rml::Core::Property::PX));
 			document->Show();
 		}
 	}
