/*
 * This source file is part of RmlUi, the HTML/CSS Interface Middleware
 *
 * For the latest information, see http://github.com/mikke89/RmlUi
 *
 * Copyright (c) 2008-2010 CodePoint Ltd, Shift Technology Ltd
 * Copyright (c) 2019-2023 The RmlUi Team, and contributors
 *
 * Permission is hereby granted, free of charge, to any person obtaining a copy
 * of this software and associated documentation files (the "Software"), to deal
 * in the Software without restriction, including without limitation the rights
 * to use, copy, modify, merge, publish, distribute, sublicense, and/or sell
 * copies of the Software, and to permit persons to whom the Software is
 * furnished to do so, subject to the following conditions:
 *
 * The above copyright notice and this permission notice shall be included in
 * all copies or substantial portions of the Software.
 *
 * THE SOFTWARE IS PROVIDED "AS IS", WITHOUT WARRANTY OF ANY KIND, EXPRESS OR
 * IMPLIED, INCLUDING BUT NOT LIMITED TO THE WARRANTIES OF MERCHANTABILITY,
 * FITNESS FOR A PARTICULAR PURPOSE AND NONINFRINGEMENT. IN NO EVENT SHALL THE
 * AUTHORS OR COPYRIGHT HOLDERS BE LIABLE FOR ANY CLAIM, DAMAGES OR OTHER
 * LIABILITY, WHETHER IN AN ACTION OF CONTRACT, TORT OR OTHERWISE, ARISING FROM,
 * OUT OF OR IN CONNECTION WITH THE SOFTWARE OR THE USE OR OTHER DEALINGS IN
 * THE SOFTWARE.
 *
 */

#ifndef RMLUI_CORE_PROPERTY_H
#define RMLUI_CORE_PROPERTY_H

#include "Header.h"
#include "Variant.h"
#include <type_traits>

namespace Rml {

class PropertyDefinition;

struct RMLUICORE_API PropertySource {
	PropertySource(String path, int line_number, String rule_name) : path(std::move(path)), line_number(line_number), rule_name(std::move(rule_name))
	{}
	String path;
	int line_number;
	String rule_name;
};

/**
    @author Peter Curry
 */

class RMLUICORE_API Property {
public:
	enum Unit {
		UNKNOWN = 1 << 0,

		KEYWORD = 1 << 1, // generic keyword; fetch as < int >

		STRING = 1 << 2,  // generic string; fetch as < String >

		// Absolute values.
		NUMBER = 1 << 3, // number unsuffixed; fetch as < float >
		PX = 1 << 4,     // number suffixed by 'px'; fetch as < float >
		DEG = 1 << 5,    // number suffixed by 'deg'; fetch as < float >
		RAD = 1 << 6,    // number suffixed by 'rad'; fetch as < float >
		COLOUR = 1 << 7, // colour; fetch as < Colourb >
		DP = 1 << 8,     // density-independent pixel; number suffixed by 'dp'; fetch as < float >
		X = 1 << 9,      // dots per px unit; number suffixed by 'x'; fetch as < float >
		VW = 1 << 10,    // viewport-width percentage; number suffixed by 'vw'; fetch as < float >
		VH = 1 << 11,    // viewport-height percentage; number suffixed by 'vh'; fetch as < float >
		ABSOLUTE_UNIT = NUMBER | PX | DP | X | DEG | RAD | COLOUR | VW | VH,

		// Relative values.
		EM = 1 << 12,      // number suffixed by 'em'; fetch as < float >
		PERCENT = 1 << 13, // number suffixed by '%'; fetch as < float >
		REM = 1 << 14,     // number suffixed by 'rem'; fetch as < float >
		RELATIVE_UNIT = EM | REM | PERCENT,

		// Values based on pixels-per-inch.
		INCH = 1 << 15, // number suffixed by 'in'; fetch as < float >
		CM = 1 << 16,   // number suffixed by 'cm'; fetch as < float >
		MM = 1 << 17,   // number suffixed by 'mm'; fetch as < float >
		PT = 1 << 18,   // number suffixed by 'pt'; fetch as < float >
		PC = 1 << 19,   // number suffixed by 'pc'; fetch as < float >
		PPI_UNIT = INCH | CM | MM | PT | PC,

<<<<<<< HEAD
		TRANSFORM = 1 << 20,        // transform; fetch as < TransformPtr >, may be empty
		TRANSITION = 1 << 21,       // transition; fetch as < TransitionList >
		ANIMATION = 1 << 22,        // animation; fetch as < AnimationList >
		DECORATOR = 1 << 23,        // decorator; fetch as < DecoratorsPtr >
		FONTEFFECT = 1 << 24,       // font-effect; fetch as < FontEffectsPtr >
		RATIO = 1 << 25,            // ratio defined as x/y; fetch as < Vector2f >
		VARIABLETERM = 1 << 26,     // variable term; fetch as < VariableTerm >
=======
		TRANSFORM = 1 << 20,  // transform; fetch as < TransformPtr >, may be empty
		TRANSITION = 1 << 21, // transition; fetch as < TransitionList >
		ANIMATION = 1 << 22,  // animation; fetch as < AnimationList >
		DECORATOR = 1 << 23,  // decorator; fetch as < DecoratorsPtr >
		FONTEFFECT = 1 << 24, // font-effect; fetch as < FontEffectsPtr >
		RATIO = 1 << 25,      // ratio defined as x/y; fetch as < Vector2f >
>>>>>>> 74928762

		LENGTH = PX | DP | PPI_UNIT | EM | REM | VW | VH | X,
		LENGTH_PERCENT = LENGTH | PERCENT,
		NUMBER_LENGTH_PERCENT = NUMBER | LENGTH | PERCENT,
		ABSOLUTE_LENGTH = PX | DP | PPI_UNIT | VH | VW | X,
		ANGLE = DEG | RAD
	};

	Property();
	template <typename PropertyType>
	Property(PropertyType value, Unit unit, int specificity = -1) : value(value), unit(unit), specificity(specificity)
	{
		definition = nullptr;
		parser_index = -1;
	}
	template <typename EnumType, typename = typename std::enable_if<std::is_enum<EnumType>::value, EnumType>::type>
	Property(EnumType value) : value(static_cast<int>(value)), unit(KEYWORD), specificity(-1)
	{}

	/// Get the value of the property as a string.
	String ToString() const;

	/// Templatised accessor.
	template <typename T>
	T Get() const
	{
		return value.Get<T>();
	}

	bool operator==(const Property& other) const { return unit == other.unit && value == other.value; }
	bool operator!=(const Property& other) const { return !(*this == other); }

	Variant value;
	Unit unit;
	int specificity;

	const PropertyDefinition* definition = nullptr;
	int parser_index = -1;

	SharedPtr<const PropertySource> source;
};

// OR operator for combining multiple units where applicable.
inline Property::Unit operator|(Property::Unit lhs, Property::Unit rhs)
{
	using underlying_t = std::underlying_type<Property::Unit>::type;
	return static_cast<Property::Unit>(static_cast<underlying_t>(lhs) | static_cast<underlying_t>(rhs));
}

} // namespace Rml
#endif<|MERGE_RESOLUTION|>--- conflicted
+++ resolved
@@ -84,22 +84,13 @@
 		PC = 1 << 19,   // number suffixed by 'pc'; fetch as < float >
 		PPI_UNIT = INCH | CM | MM | PT | PC,
 
-<<<<<<< HEAD
-		TRANSFORM = 1 << 20,        // transform; fetch as < TransformPtr >, may be empty
-		TRANSITION = 1 << 21,       // transition; fetch as < TransitionList >
-		ANIMATION = 1 << 22,        // animation; fetch as < AnimationList >
-		DECORATOR = 1 << 23,        // decorator; fetch as < DecoratorsPtr >
-		FONTEFFECT = 1 << 24,       // font-effect; fetch as < FontEffectsPtr >
-		RATIO = 1 << 25,            // ratio defined as x/y; fetch as < Vector2f >
-		VARIABLETERM = 1 << 26,     // variable term; fetch as < VariableTerm >
-=======
 		TRANSFORM = 1 << 20,  // transform; fetch as < TransformPtr >, may be empty
 		TRANSITION = 1 << 21, // transition; fetch as < TransitionList >
 		ANIMATION = 1 << 22,  // animation; fetch as < AnimationList >
 		DECORATOR = 1 << 23,  // decorator; fetch as < DecoratorsPtr >
 		FONTEFFECT = 1 << 24, // font-effect; fetch as < FontEffectsPtr >
 		RATIO = 1 << 25,      // ratio defined as x/y; fetch as < Vector2f >
->>>>>>> 74928762
+		VARIABLETERM = 1 << 26,     // variable term; fetch as < VariableTerm >
 
 		LENGTH = PX | DP | PPI_UNIT | EM | REM | VW | VH | X,
 		LENGTH_PERCENT = LENGTH | PERCENT,
