--- conflicted
+++ resolved
@@ -41,13 +41,7 @@
 
     @author Peter Curry
  */
-<<<<<<< HEAD
-class RMLUICORE_API PropertyDictionary
-{
-=======
-
 class RMLUICORE_API PropertyDictionary {
->>>>>>> 74928762
 public:
 	PropertyDictionary();
 	
