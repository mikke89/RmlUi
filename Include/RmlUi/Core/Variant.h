/*
 * This source file is part of RmlUi, the HTML/CSS Interface Middleware
 *
 * For the latest information, see http://github.com/mikke89/RmlUi
 *
 * Copyright (c) 2008-2010 CodePoint Ltd, Shift Technology Ltd
 * Copyright (c) 2019-2023 The RmlUi Team, and contributors
 *
 * Permission is hereby granted, free of charge, to any person obtaining a copy
 * of this software and associated documentation files (the "Software"), to deal
 * in the Software without restriction, including without limitation the rights
 * to use, copy, modify, merge, publish, distribute, sublicense, and/or sell
 * copies of the Software, and to permit persons to whom the Software is
 * furnished to do so, subject to the following conditions:
 *
 * The above copyright notice and this permission notice shall be included in
 * all copies or substantial portions of the Software.
 *
 * THE SOFTWARE IS PROVIDED "AS IS", WITHOUT WARRANTY OF ANY KIND, EXPRESS OR
 * IMPLIED, INCLUDING BUT NOT LIMITED TO THE WARRANTIES OF MERCHANTABILITY,
 * FITNESS FOR A PARTICULAR PURPOSE AND NONINFRINGEMENT. IN NO EVENT SHALL THE
 * AUTHORS OR COPYRIGHT HOLDERS BE LIABLE FOR ANY CLAIM, DAMAGES OR OTHER
 * LIABILITY, WHETHER IN AN ACTION OF CONTRACT, TORT OR OTHERWISE, ARISING FROM,
 * OUT OF OR IN CONNECTION WITH THE SOFTWARE OR THE USE OR OTHER DEALINGS IN
 * THE SOFTWARE.
 *
 */

#ifndef RMLUIVARIANT_H
#define RMLUIVARIANT_H

#include "Animation.h"
#include "Header.h"
#include "TypeConverter.h"
#include "Types.h"

namespace Rml {

/**
    Variant is a container that can store a selection of basic types. The variant will store the
    value in the native form corresponding to the version of Set that was called.

    Get is templated to convert from the stored form to the requested form by using a TypeConverter.

    @author Lloyd Weehuizen
 */

class RMLUICORE_API Variant {
public:
	/// Type of data stored in the variant. We use size_t as base to avoid 'padding due to alignment specifier' warning.
	enum Type : size_t {
		NONE = '-',
		BOOL = 'B',
		BYTE = 'b',
		CHAR = 'c',
		FLOAT = 'f',
		DOUBLE = 'd',
		INT = 'i',
		INT64 = 'I',
		UINT = 'u',
		UINT64 = 'U',
		STRING = 's',
		VECTOR2 = '2',
		VECTOR3 = '3',
		VECTOR4 = '4',
		COLOURF = 'g',
		COLOURB = 'h',
		SCRIPTINTERFACE = 'p',
		TRANSFORMPTR = 't',
		TRANSITIONLIST = 'T',
		ANIMATIONLIST = 'A',
		DECORATORSPTR = 'D',
		FONTEFFECTSPTR = 'F',
		VARIABLETERM = 'V',
		VOIDPTR = '*',
	};

	Variant();
	Variant(const Variant&);
	Variant(Variant&&) noexcept;
	Variant& operator=(const Variant& copy);
	Variant& operator=(Variant&& other) noexcept;
	~Variant();

	// Construct by variant type
	template <typename T, typename = std::enable_if_t<!std::is_same<Variant, std::decay_t<T>>::value>>
	explicit Variant(T&& t);

	// Assign by variant type
	template <typename T, typename = std::enable_if_t<!std::is_same<Variant, std::decay_t<T>>::value>>
	Variant& operator=(T&& t);

	void Clear();

	inline Type GetType() const;

	/// Templatised data accessor. TypeConverters will be used to attempt to convert from the internal representation to
	/// the requested representation.
	/// @param[in] default_value The value returned if the conversion failed.
	/// @return Data in the requested type.
	template <typename T>
	T Get(T default_value = T()) const;

	/// Templatised data accessor. TypeConverters will be used to attempt to convert from the internal representation to
	/// the requested representation.
	/// @param[out] value Data in the requested type.
	/// @return True if the value was converted and returned, false if no data was stored in the variant.
	template <typename T, typename std::enable_if_t<!std::is_enum<T>::value, int> = 0>
	bool GetInto(T& value) const;

	/// Enum overload for the data accessor, will convert any stored integral value to the requested enum type.
	template <typename T, typename std::enable_if_t<std::is_enum<T>::value, int> = 0>
	bool GetInto(T& value) const;

	/// Returns a reference to the variant's underlying type.
	/// @warning: Undefined behavior if T does not represent the underlying type of the variant.
	template <typename T>
	const T& GetReference() const;

	bool operator==(const Variant& other) const;
	bool operator!=(const Variant& other) const { return !(*this == other); }

private:
	/// Copy another variant's data to this variant.
	/// @warning Does not clear existing data.
	void Set(const Variant& copy);
	void Set(Variant&& other);

	void Set(const bool value);
	void Set(const byte value);
	void Set(const char value);
	void Set(const float value);
	void Set(const double value);
	void Set(const int value);
	void Set(const int64_t value);
	void Set(const unsigned int value);
	void Set(const uint64_t value);
	void Set(const char* value);
	void Set(void* value);
	void Set(const Vector2f value);
	void Set(const Vector3f value);
	void Set(const Vector4f value);
	void Set(const Colourf value);
	void Set(const Colourb value);
	void Set(ScriptInterface* value);

	void Set(const String& value);
	void Set(String&& value);
	void Set(const TransformPtr& value);
	void Set(TransformPtr&& value);
	void Set(const TransitionList& value);
	void Set(TransitionList&& value);
	void Set(const AnimationList& value);
	void Set(AnimationList&& value);
	void Set(const DecoratorsPtr& value);
	void Set(DecoratorsPtr&& value);
	void Set(const FontEffectsPtr& value);
	void Set(FontEffectsPtr&& value);
<<<<<<< HEAD
	void Set(const PropertyVariableTerm& value);
	void Set(PropertyVariableTerm&& value);
	
=======

	template <typename T, typename = std::enable_if_t<std::is_enum<T>::value>>
	void Set(const T value);

>>>>>>> 33dd587c
	static constexpr size_t LOCAL_DATA_SIZE = (sizeof(TransitionList) > sizeof(String) ? sizeof(TransitionList) : sizeof(String));

	Type type = NONE;
	alignas(TransitionList) char data[LOCAL_DATA_SIZE];
};

} // namespace Rml

#include "Variant.inl"

#endif<|MERGE_RESOLUTION|>--- conflicted
+++ resolved
@@ -156,16 +156,12 @@
 	void Set(DecoratorsPtr&& value);
 	void Set(const FontEffectsPtr& value);
 	void Set(FontEffectsPtr&& value);
-<<<<<<< HEAD
 	void Set(const PropertyVariableTerm& value);
 	void Set(PropertyVariableTerm&& value);
 	
-=======
-
 	template <typename T, typename = std::enable_if_t<std::is_enum<T>::value>>
 	void Set(const T value);
 
->>>>>>> 33dd587c
 	static constexpr size_t LOCAL_DATA_SIZE = (sizeof(TransitionList) > sizeof(String) ? sizeof(TransitionList) : sizeof(String));
 
 	Type type = NONE;
