/*
 * This source file is part of libRocket, the HTML/CSS Interface Middleware
 *
 * For the latest information, see http://www.librocket.com
 *
 * Copyright (c) 2018 Michael Ragazzon
 *
 * Permission is hereby granted, free of charge, to any person obtaining a copy
 * of this software and associated documentation files (the "Software"), to deal
 * in the Software without restriction, including without limitation the rights
 * to use, copy, modify, merge, publish, distribute, sublicense, and/or sell
 * copies of the Software, and to permit persons to whom the Software is
 * furnished to do so, subject to the following conditions:
 *
 * The above copyright notice and this permission notice shall be included in
 * all copies or substantial portions of the Software.
 *
 * THE SOFTWARE IS PROVIDED "AS IS", WITHOUT WARRANTY OF ANY KIND, EXPRESS OR
 * IMPLIED, INCLUDING BUT NOT LIMITED TO THE WARRANTIES OF MERCHANTABILITY,
 * FITNESS FOR A PARTICULAR PURPOSE AND NONINFRINGEMENT. IN NO EVENT SHALL THE
 * AUTHORS OR COPYRIGHT HOLDERS BE LIABLE FOR ANY CLAIM, DAMAGES OR OTHER
 * LIABILITY, WHETHER IN AN ACTION OF CONTRACT, TORT OR OTHERWISE, ARISING FROM,
 * OUT OF OR IN CONNECTION WITH THE SOFTWARE OR THE USE OR OTHER DEALINGS IN
 * THE SOFTWARE.
 *
 */



#ifndef ROCKETCOREANIMATION_H
#define ROCKETCOREANIMATION_H


#include "String.h"
#include "Tween.h"

namespace Rocket {
namespace Core {

/* Data parsed from the 'animation' property. */
struct Animation {
	float duration = 0.0f;
	Tween tween;
	float delay = 0.0f;
	bool alternate = false;
	bool paused = false;
	int num_iterations = 1;
	String name;
};

typedef std::vector<Animation> AnimationList;

/* Data parsed from the 'transition' property. */
struct Transition {
	String name;
	Tween tween;
	float duration = 0.0f;
	float delay = 0.0f;
	float reverse_adjustment_factor = 0.0f;
};

struct TransitionList {
	bool none = true;
	bool all = false;
	std::vector<Transition> transitions;

<<<<<<< HEAD
	TransitionList() : none(true), all(false) {}
	TransitionList(bool n, bool a, std::vector<Transition> t) :
		none(n), all(a), transitions(t) {}
=======
	TransitionList() {}
	TransitionList(bool none, bool all, std::vector<Transition> transitions) :
		none(none), all(all), transitions(transitions) {}
>>>>>>> ad74d3d6
};

inline bool operator==(const Animation& a, const Animation& b) { return a.duration == b.duration && a.tween == b.tween && a.delay == b.delay && a.alternate == b.alternate && a.paused == b.paused && a.num_iterations == b.num_iterations && a.name == b.name; }
inline bool operator!=(const Animation& a, const Animation& b) { return !(a == b); }
inline bool operator==(const Transition& a, const Transition& b) { return a.name == b.name && a.tween == b.tween && a.duration == b.duration && a.delay == b.delay && a.reverse_adjustment_factor == b.reverse_adjustment_factor; }
inline bool operator!=(const Transition& a, const Transition& b) { return !(a == b); }
inline bool operator==(const TransitionList& a, const TransitionList& b) { return a.none == b.none && a.all == b.all && a.transitions == b.transitions; }
inline bool operator!=(const TransitionList& a, const TransitionList& b) { return !(a == b); }

}
}

#endif<|MERGE_RESOLUTION|>--- conflicted
+++ resolved
@@ -64,15 +64,9 @@
 	bool all = false;
 	std::vector<Transition> transitions;
 
-<<<<<<< HEAD
-	TransitionList() : none(true), all(false) {}
-	TransitionList(bool n, bool a, std::vector<Transition> t) :
-		none(n), all(a), transitions(t) {}
-=======
 	TransitionList() {}
 	TransitionList(bool none, bool all, std::vector<Transition> transitions) :
 		none(none), all(all), transitions(transitions) {}
->>>>>>> ad74d3d6
 };
 
 inline bool operator==(const Animation& a, const Animation& b) { return a.duration == b.duration && a.tween == b.tween && a.delay == b.delay && a.alternate == b.alternate && a.paused == b.paused && a.num_iterations == b.num_iterations && a.name == b.name; }
