/*
 * This source file is part of RmlUi, the HTML/CSS Interface Middleware
 *
 * For the latest information, see http://github.com/mikke89/RmlUi
 *
 * Copyright (c) 2008-2010 CodePoint Ltd, Shift Technology Ltd
 * Copyright (c) 2019-2023 The RmlUi Team, and contributors
 *
 * Permission is hereby granted, free of charge, to any person obtaining a copy
 * of this software and associated documentation files (the "Software"), to deal
 * in the Software without restriction, including without limitation the rights
 * to use, copy, modify, merge, publish, distribute, sublicense, and/or sell
 * copies of the Software, and to permit persons to whom the Software is
 * furnished to do so, subject to the following conditions:
 *
 * The above copyright notice and this permission notice shall be included in
 * all copies or substantial portions of the Software.
 *
 * THE SOFTWARE IS PROVIDED "AS IS", WITHOUT WARRANTY OF ANY KIND, EXPRESS OR
 * IMPLIED, INCLUDING BUT NOT LIMITED TO THE WARRANTIES OF MERCHANTABILITY,
 * FITNESS FOR A PARTICULAR PURPOSE AND NONINFRINGEMENT. IN NO EVENT SHALL THE
 * AUTHORS OR COPYRIGHT HOLDERS BE LIABLE FOR ANY CLAIM, DAMAGES OR OTHER
 * LIABILITY, WHETHER IN AN ACTION OF CONTRACT, TORT OR OTHERWISE, ARISING FROM,
 * OUT OF OR IN CONNECTION WITH THE SOFTWARE OR THE USE OR OTHER DEALINGS IN
 * THE SOFTWARE.
 *
 */

#include "DecoratorTiled.h"
#include "../../Include/RmlUi/Core/Element.h"
#include "../../Include/RmlUi/Core/ElementUtilities.h"
#include "../../Include/RmlUi/Core/Geometry.h"
#include "../../Include/RmlUi/Core/Math.h"
#include "../../Include/RmlUi/Core/MeshUtilities.h"
#include "../../Include/RmlUi/Core/PropertyDefinition.h"
#include "../../Include/RmlUi/Core/Spritesheet.h"
#include <algorithm>

namespace Rml {

DecoratorTiled::DecoratorTiled() {}

DecoratorTiled::~DecoratorTiled() {}

static const Vector2f oriented_texcoords[4][2] = {
	{Vector2f(0, 0), Vector2f(1, 1)}, // ORIENTATION_NONE
	{Vector2f(1, 0), Vector2f(0, 1)}, // FLIP_HORIZONTAL
	{Vector2f(0, 1), Vector2f(1, 0)}, // FLIP_VERTICAL
	{Vector2f(1, 1), Vector2f(0, 0)}  // ROTATE_180
};

DecoratorTiled::Tile::Tile() : display_scale(1), position(0, 0), size(0, 0)
{
	texture_index = -1;
	fit_mode = FILL;
	orientation = ORIENTATION_NONE;
}

void DecoratorTiled::Tile::CalculateDimensions(Texture texture) const
{
	if (!tile_data_calculated)
	{
		tile_data_calculated = true;
		tile_data = {};

		const Vector2f texture_dimensions(texture.GetDimensions());
		if (texture_dimensions.x == 0 || texture_dimensions.y == 0)
		{
			tile_data.size = Vector2f(0, 0);
			tile_data.texcoords[0] = Vector2f(0, 0);
			tile_data.texcoords[1] = Vector2f(0, 0);
		}
		else
		{
			// Need to scale the coordinates to normalized units and 'size' to absolute size (pixels)
			if (size.x == 0 && size.y == 0 && position.x == 0 && position.y == 0)
				tile_data.size = texture_dimensions;
			else
				tile_data.size = size;

			const Vector2f size_relative = tile_data.size / texture_dimensions;

			tile_data.size = Vector2f(Math::Absolute(tile_data.size.x), Math::Absolute(tile_data.size.y));

			tile_data.texcoords[0] = position / texture_dimensions;
			tile_data.texcoords[1] = size_relative + tile_data.texcoords[0];
		}
	}
}

Vector2f DecoratorTiled::Tile::GetNaturalDimensions(Element* element) const
{
	if (!tile_data_calculated)
		return Vector2f(0, 0);

	const float scale_raw_to_natural_dimensions = ElementUtilities::GetDensityIndependentPixelRatio(element) * display_scale;
	const Vector2f raw_dimensions = tile_data.size;

	return raw_dimensions * scale_raw_to_natural_dimensions;
}

void DecoratorTiled::Tile::GenerateGeometry(Mesh& mesh, const ComputedValues& computed, const Vector2f surface_origin,
	const Vector2f surface_dimensions, const Vector2f tile_dimensions) const
{
	if (surface_dimensions.x <= 0 || surface_dimensions.y <= 0)
		return;

	const ColourbPremultiplied quad_colour = computed.image_color().ToPremultiplied(computed.opacity());

	if (!tile_data_calculated)
		return;

	// Generate the oriented texture coordinates for the tiles.
	Vector2f scaled_texcoords[2];
	for (int i = 0; i < 2; i++)
	{
		scaled_texcoords[i] = tile_data.texcoords[0] + oriented_texcoords[orientation][i] * (tile_data.texcoords[1] - tile_data.texcoords[0]);
	}

	Vector2f final_tile_dimensions;
	bool offset_and_clip_tile = false;
	Vector2f repeat_factor = Vector2f(1);

	switch (fit_mode)
	{
	case FILL:
	{
		final_tile_dimensions = surface_dimensions;
	}
	break;
	case CONTAIN:
	{
		Vector2f scale_factor = surface_dimensions / tile_dimensions;
		float min_factor = std::min(scale_factor.x, scale_factor.y);
		final_tile_dimensions = tile_dimensions * min_factor;

		offset_and_clip_tile = true;
	}
	break;
	case COVER:
	{
		Vector2f scale_factor = surface_dimensions / tile_dimensions;
		float max_factor = std::max(scale_factor.x, scale_factor.y);
		final_tile_dimensions = tile_dimensions * max_factor;

		offset_and_clip_tile = true;
	}
	break;
	case SCALE_NONE:
	{
		final_tile_dimensions = tile_dimensions;

		offset_and_clip_tile = true;
	}
	break;
	case SCALE_DOWN:
	{
		Vector2f scale_factor = surface_dimensions / tile_dimensions;
		float min_factor = std::min(scale_factor.x, scale_factor.y);
		if (min_factor < 1.0f)
			final_tile_dimensions = tile_dimensions * min_factor;
		else
			final_tile_dimensions = tile_dimensions;

		offset_and_clip_tile = true;
	}
	break;
	case REPEAT:
		final_tile_dimensions = surface_dimensions;
		repeat_factor = surface_dimensions / tile_dimensions;
	break;
	case REPEAT_X:
		final_tile_dimensions = Vector2f(surface_dimensions.x, tile_dimensions.y);
		repeat_factor.x = surface_dimensions.x / tile_dimensions.x;
		offset_and_clip_tile = true;
	break;
	case REPEAT_Y:
		final_tile_dimensions = Vector2f(tile_dimensions.x, surface_dimensions.y);
		repeat_factor.y = surface_dimensions.y / tile_dimensions.y;
		offset_and_clip_tile = true;
	break;
	}

	Vector2f tile_offset(0, 0);

	if (offset_and_clip_tile)
	{
		// Offset tile along each dimension.
		for (int i = 0; i < 2; i++)
		{
			switch (align[i].type)
			{
			case Style::LengthPercentage::Length: tile_offset[i] = align[i].value; break;
			case Style::LengthPercentage::Percentage:
				tile_offset[i] = (surface_dimensions[i] - final_tile_dimensions[i]) * align[i].value * 0.01f;
				break;
			}
		}
		tile_offset = tile_offset.Round();

		// Clip tile. See if our tile extends outside the boundary at either side, along each dimension.
		for (int i = 0; i < 2; i++)
		{
			// Left/right acts as top/bottom during the second iteration.
			float overshoot_left = std::max(-tile_offset[i], 0.0f);
			float overshoot_right = std::max(tile_offset[i] + final_tile_dimensions[i] - surface_dimensions[i], 0.0f);

			if (overshoot_left > 0.f || overshoot_right > 0.f)
			{
				float& left = scaled_texcoords[0][i];
				float& right = scaled_texcoords[1][i];
				float width = right - left;

				left += overshoot_left / final_tile_dimensions[i] * width;
				right -= overshoot_right / final_tile_dimensions[i] * width;

				final_tile_dimensions[i] -= overshoot_left + overshoot_right;
				tile_offset[i] += overshoot_left;
			}
		}
	}

<<<<<<< HEAD
	scaled_texcoords[0] *= repeat_factor;
	scaled_texcoords[1] *= repeat_factor;

	// Resize the vertex and index arrays to fit the new geometry.
	int index_offset = (int)vertices.size();
	vertices.resize(vertices.size() + 4);
	Vertex* new_vertices = &vertices[0] + index_offset;

	size_t num_indices = indices.size();
	indices.resize(indices.size() + 6);
	int* new_indices = &indices[0] + num_indices;

=======
>>>>>>> 37cf4d3e
	// Generate the vertices for the tiled surface.
	Vector2f tile_position = (surface_origin + tile_offset);
	Math::SnapToPixelGrid(tile_position, final_tile_dimensions);

	MeshUtilities::GenerateQuad(mesh, tile_position, final_tile_dimensions, quad_colour, scaled_texcoords[0], scaled_texcoords[1]);
}

void DecoratorTiled::ScaleTileDimensions(Vector2f& tile_dimensions, float axis_value, Axis axis_enum) const
{
	int axis = static_cast<int>(axis_enum);
	if (tile_dimensions[axis] != axis_value)
	{
		tile_dimensions[1 - axis] = tile_dimensions[1 - axis] * (axis_value / tile_dimensions[axis]);
		tile_dimensions[axis] = axis_value;
	}
}

DecoratorTiledInstancer::DecoratorTiledInstancer(size_t num_tiles)
{
	tile_property_ids.reserve(num_tiles);
}

void DecoratorTiledInstancer::RegisterTileProperty(const String& name, bool register_fit_modes)
{
	TilePropertyIds ids = {};

	ids.src = RegisterProperty(CreateString(32, "%s-src", name.c_str()), "").AddParser("string").GetId();

	String additional_modes;

	if (register_fit_modes)
	{
		String fit_name = CreateString(32, "%s-fit", name.c_str());
		ids.fit = RegisterProperty(fit_name, "fill").AddParser("keyword", "fill, contain, cover, scale-none, scale-down").GetId();

		String align_x_name = CreateString(32, "%s-align-x", name.c_str());
		ids.align_x = RegisterProperty(align_x_name, "center").AddParser("keyword", "left, center, right").AddParser("length_percent").GetId();

		String align_y_name = CreateString(32, "%s-align-y", name.c_str());
		ids.align_y = RegisterProperty(align_y_name, "center").AddParser("keyword", "top, center, bottom").AddParser("length_percent").GetId();

		additional_modes += ", " + fit_name + ", " + align_x_name + ", " + align_y_name;
	}

	ids.orientation = RegisterProperty(CreateString(32, "%s-orientation", name.c_str()), "none")
						  .AddParser("keyword", "none, flip-horizontal, flip-vertical, rotate-180")
						  .GetId();

	RegisterShorthand(name,
		CreateString(256, ("%s-src, %s-orientation" + additional_modes).c_str(), name.c_str(), name.c_str(), name.c_str(), name.c_str(), name.c_str(),
			name.c_str()),
		ShorthandType::FallThrough);

	tile_property_ids.push_back(ids);
}

bool DecoratorTiledInstancer::GetTileProperties(DecoratorTiled::Tile* tiles, Texture* textures, size_t num_tiles_and_textures,
	const PropertyDictionary& properties, const DecoratorInstancerInterface& instancer_interface) const
{
	RMLUI_ASSERT(num_tiles_and_textures == tile_property_ids.size());

	String previous_texture_name;
	Texture previous_texture;

	for (size_t i = 0; i < num_tiles_and_textures; i++)
	{
		const TilePropertyIds& ids = tile_property_ids[i];

		const Property* src_property = properties.GetProperty(ids.src);
		const String texture_name = src_property->Get<String>();

		// Skip the tile if it has no source name.
		// Declaring the name 'auto' is the same as an empty string. This gives an easy way to skip certain
		// tiles in a shorthand since we can't always declare an empty string.
		if (texture_name.empty() || texture_name == "auto")
			continue;

		// We are required to set default values before instancing the tile, thus, all properties should always be
		// dereferencable. If the debugger captures a zero-dereference, check that all properties for every tile is set
		// and default values are set just before instancing.

		DecoratorTiled::Tile& tile = tiles[i];
		Texture& texture = textures[i];

		// A tile is always either a sprite or an image.
		if (const Sprite* sprite = instancer_interface.GetSprite(texture_name))
		{
			tile.position = sprite->rectangle.Position();
			tile.size = sprite->rectangle.Size();
			tile.display_scale = sprite->sprite_sheet->display_scale;

			texture = sprite->sprite_sheet->texture_source.GetTexture(instancer_interface.GetRenderManager());
		}
		else
		{
			// No sprite found, so assume that the name is an image source. Since the common use case is to specify the
			// same texture for all tiles, check the previous texture first before fetching from the global database.
			if (texture_name == previous_texture_name)
			{
				texture = previous_texture;
			}
			else
			{
				texture = instancer_interface.GetTexture(texture_name);

				if (!texture)
					return false;

				previous_texture_name = texture_name;
				previous_texture = texture;
			}
		}

		if (ids.fit != PropertyId::Invalid)
		{
			RMLUI_ASSERT(ids.align_x != PropertyId::Invalid && ids.align_y != PropertyId::Invalid);
			const Property& fit_property = *properties.GetProperty(ids.fit);
			tile.fit_mode = (DecoratorTiled::TileFitMode)fit_property.value.Get<int>();

			const Property* align_properties[2] = {properties.GetProperty(ids.align_x), properties.GetProperty(ids.align_y)};

			for (int dimension = 0; dimension < 2; dimension++)
			{
				using Style::LengthPercentage;

				LengthPercentage& align = tile.align[dimension];
				const Property& property = *align_properties[dimension];
				if (property.unit == Unit::KEYWORD)
				{
					enum { TOP_LEFT, CENTER, BOTTOM_RIGHT };
					switch (property.Get<int>())
					{
					case TOP_LEFT: align = LengthPercentage(LengthPercentage::Percentage, 0.0f); break;
					case CENTER: align = LengthPercentage(LengthPercentage::Percentage, 50.0f); break;
					case BOTTOM_RIGHT: align = LengthPercentage(LengthPercentage::Percentage, 100.0f); break;
					}
				}
				else if (property.unit == Unit::PERCENT)
				{
					align = LengthPercentage(LengthPercentage::Percentage, property.Get<float>());
				}
				else if (property.unit == Unit::PX)
				{
					align = LengthPercentage(LengthPercentage::Length, property.Get<float>());
				}
				else
				{
					Log::Message(Log::LT_WARNING, "Decorator alignment value is '%s' which uses an unsupported unit (use px, %%, or keyword)",
						property.ToString().c_str());
				}
			}
		}

		if (ids.orientation != PropertyId::Invalid)
		{
			const Property& orientation_property = *properties.GetProperty(ids.orientation);
			tile.orientation = (DecoratorTiled::TileOrientation)orientation_property.value.Get<int>();
		}
	}

	return true;
}

} // namespace Rml<|MERGE_RESOLUTION|>--- conflicted
+++ resolved
@@ -220,21 +220,9 @@
 		}
 	}
 
-<<<<<<< HEAD
 	scaled_texcoords[0] *= repeat_factor;
 	scaled_texcoords[1] *= repeat_factor;
 
-	// Resize the vertex and index arrays to fit the new geometry.
-	int index_offset = (int)vertices.size();
-	vertices.resize(vertices.size() + 4);
-	Vertex* new_vertices = &vertices[0] + index_offset;
-
-	size_t num_indices = indices.size();
-	indices.resize(indices.size() + 6);
-	int* new_indices = &indices[0] + num_indices;
-
-=======
->>>>>>> 37cf4d3e
 	// Generate the vertices for the tiled surface.
 	Vector2f tile_position = (surface_origin + tile_offset);
 	Math::SnapToPixelGrid(tile_position, final_tile_dimensions);
@@ -268,7 +256,9 @@
 	if (register_fit_modes)
 	{
 		String fit_name = CreateString(32, "%s-fit", name.c_str());
-		ids.fit = RegisterProperty(fit_name, "fill").AddParser("keyword", "fill, contain, cover, scale-none, scale-down").GetId();
+		ids.fit = RegisterProperty(fit_name, "fill")
+					  .AddParser("keyword", "fill, contain, cover, scale-none, scale-down, repeat, repeat-x, repeat-y")
+					  .GetId();
 
 		String align_x_name = CreateString(32, "%s-align-x", name.c_str());
 		ids.align_x = RegisterProperty(align_x_name, "center").AddParser("keyword", "left, center, right").AddParser("length_percent").GetId();
@@ -319,8 +309,10 @@
 		DecoratorTiled::Tile& tile = tiles[i];
 		Texture& texture = textures[i];
 
+		const Sprite* sprite = instancer_interface.GetSprite(texture_name);
+
 		// A tile is always either a sprite or an image.
-		if (const Sprite* sprite = instancer_interface.GetSprite(texture_name))
+		if (sprite)
 		{
 			tile.position = sprite->rectangle.Position();
 			tile.size = sprite->rectangle.Size();
@@ -353,6 +345,14 @@
 			RMLUI_ASSERT(ids.align_x != PropertyId::Invalid && ids.align_y != PropertyId::Invalid);
 			const Property& fit_property = *properties.GetProperty(ids.fit);
 			tile.fit_mode = (DecoratorTiled::TileFitMode)fit_property.value.Get<int>();
+
+			if (sprite &&
+				(tile.fit_mode == DecoratorTiled::TileFitMode::REPEAT || tile.fit_mode == DecoratorTiled::TileFitMode::REPEAT_X ||
+					tile.fit_mode == DecoratorTiled::TileFitMode::REPEAT_Y))
+			{
+				Log::Message(Log::LT_WARNING, "Decorator 'fit' value is '%s', which is incompatible with sprites", fit_property.ToString().c_str());
+				return false;
+			}
 
 			const Property* align_properties[2] = {properties.GetProperty(ids.align_x), properties.GetProperty(ids.align_y)};
 
