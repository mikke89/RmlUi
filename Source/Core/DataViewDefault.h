--- conflicted
+++ resolved
@@ -94,7 +94,6 @@
 	bool Update(DataModel& model) override;
 };
 
-<<<<<<< HEAD
 class DataViewStyleVariable final : public DataViewCommon {
 public:
 	DataViewStyleVariable(Element* element);
@@ -102,8 +101,6 @@
 	bool Update(DataModel& model) override;
 };
 
-=======
->>>>>>> 74928762
 class DataViewClass final : public DataViewCommon {
 public:
 	DataViewClass(Element* element);
