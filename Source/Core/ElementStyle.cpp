/*
 * This source file is part of RmlUi, the HTML/CSS Interface Middleware
 *
 * For the latest information, see http://github.com/mikke89/RmlUi
 *
 * Copyright (c) 2008-2010 CodePoint Ltd, Shift Technology Ltd
 * Copyright (c) 2019 The RmlUi Team, and contributors
 *
 * Permission is hereby granted, free of charge, to any person obtaining a copy
 * of this software and associated documentation files (the "Software"), to deal
 * in the Software without restriction, including without limitation the rights
 * to use, copy, modify, merge, publish, distribute, sublicense, and/or sell
 * copies of the Software, and to permit persons to whom the Software is
 * furnished to do so, subject to the following conditions:
 *
 * The above copyright notice and this permission notice shall be included in
 * all copies or substantial portions of the Software.
 * 
 * THE SOFTWARE IS PROVIDED "AS IS", WITHOUT WARRANTY OF ANY KIND, EXPRESS OR
 * IMPLIED, INCLUDING BUT NOT LIMITED TO THE WARRANTIES OF MERCHANTABILITY,
 * FITNESS FOR A PARTICULAR PURPOSE AND NONINFRINGEMENT. IN NO EVENT SHALL THE
 * AUTHORS OR COPYRIGHT HOLDERS BE LIABLE FOR ANY CLAIM, DAMAGES OR OTHER
 * LIABILITY, WHETHER IN AN ACTION OF CONTRACT, TORT OR OTHERWISE, ARISING FROM,
 * OUT OF OR IN CONNECTION WITH THE SOFTWARE OR THE USE OR OTHER DEALINGS IN
 * THE SOFTWARE.
 *
 */

#include "precompiled.h"
#include "ElementStyle.h"
#include <algorithm>
#include "../../Include/RmlUi/Core/ElementDocument.h"
#include "../../Include/RmlUi/Core/ElementUtilities.h"
#include "../../Include/RmlUi/Core/Log.h"
#include "../../Include/RmlUi/Core/Math.h"
#include "../../Include/RmlUi/Core/Property.h"
#include "../../Include/RmlUi/Core/PropertyDefinition.h"
#include "../../Include/RmlUi/Core/PropertyDictionary.h"
#include "../../Include/RmlUi/Core/PropertyIdSet.h"
#include "../../Include/RmlUi/Core/StyleSheetSpecification.h"
#include "../../Include/RmlUi/Core/TransformPrimitive.h"
#include "ElementBackground.h"
#include "ElementBorder.h"
#include "ElementDecoration.h"
#include "ElementDefinition.h"
#include "FontFaceHandleDefault.h"
#include "ComputeProperty.h"
#include "PropertiesIterator.h"


namespace Rml {
namespace Core {

ElementStyle::ElementStyle(Element* _element)
{
	definition = nullptr;
	element = _element;

	definition_dirty = true;
}

const ElementDefinition* ElementStyle::GetDefinition() const
{
	return definition.get();
}

// Returns one of this element's properties.
const Property* ElementStyle::GetLocalProperty(PropertyId id, const PropertyDictionary& inline_properties, const ElementDefinition* definition)
{
	// Check for overriding local properties.
	const Property* property = inline_properties.GetProperty(id);
	if (property)
		return property;

	// Check for a property defined in an RCSS rule.
	if (definition)
		return definition->GetProperty(id);

	return nullptr;
}

// Returns one of this element's properties.
const Property* ElementStyle::GetProperty(PropertyId id, const Element* element, const PropertyDictionary& inline_properties, const ElementDefinition* definition)
{
	const Property* local_property = GetLocalProperty(id, inline_properties, definition);
	if (local_property)
		return local_property;

	// Fetch the property specification.
	const PropertyDefinition* property = StyleSheetSpecification::GetProperty(id);
	if (!property)
		return nullptr;

	// If we can inherit this property, return our parent's property.
	if (property->IsInherited())
	{
		Element* parent = element->GetParentNode();
		while (parent)
		{
			const Property* parent_property = parent->GetStyle()->GetLocalProperty(id);
			if (parent_property)
				return parent_property;

			parent = parent->GetParentNode();
		}
	}

	// No property available! Return the default value.
	return property->GetDefaultValue();
}

// Apply transition to relevant properties if a transition is defined on element.
// Properties that are part of a transition are removed from the properties list.
void ElementStyle::TransitionPropertyChanges(Element* element, PropertyIdSet& properties, const PropertyDictionary& inline_properties, const ElementDefinition* old_definition, const ElementDefinition* new_definition)
{
	RMLUI_ASSERT(element);
	if (!old_definition || !new_definition || properties.Empty())
		return;

	// We get the local property instead of the computed value here, because we want to intercept property changes even before the computed values are ready.
	// Now that we have the concept of computed values, we may want do this operation directly on them instead.
	if (const Property* transition_property = GetLocalProperty(PropertyId::Transition, inline_properties, new_definition))
	{
		auto transition_list = transition_property->Get<TransitionList>();

		if (!transition_list.none)
		{
			static const PropertyDictionary empty_properties;

			auto add_transition = [&](const Transition& transition) {
				bool transition_added = false;
				const Property* start_value = GetProperty(transition.id, element, inline_properties, old_definition);
				const Property* target_value = GetProperty(transition.id, element, empty_properties, new_definition);
				if (start_value && target_value && (*start_value != *target_value))
					transition_added = element->StartTransition(transition, *start_value, *target_value);
				return transition_added;
			};

			if (transition_list.all)
			{
				Transition transition = transition_list.transitions[0];
				for (auto it = properties.begin(); it != properties.end(); )
				{
					transition.id = *it;
					if (add_transition(transition))
						it = properties.Erase(it);
					else
						++it;
				}
			}
			else
			{
				for (auto& transition : transition_list.transitions)
				{
					if (properties.Contains(transition.id))
					{
						if (add_transition(transition))
							properties.Erase(transition.id);
					}
				}
			}
		}
	}
}
	
void ElementStyle::UpdateDefinition()
{
	if (definition_dirty)
	{
		RMLUI_ZoneScoped;

		definition_dirty = false;

		SharedPtr<ElementDefinition> new_definition;
		
		if (auto& style_sheet = element->GetStyleSheet())
		{
			new_definition = style_sheet->GetElementDefinition(element);
		}
		
		// Switch the property definitions if the definition has changed.
		if (new_definition != definition)
		{
			PropertyIdSet changed_properties;
			
			if (definition)
				changed_properties = definition->GetPropertyIds();

			if (new_definition)
				changed_properties |= new_definition->GetPropertyIds();

			if (definition && new_definition)
			{
				// Remove properties that compare equal from the changed list.
				const PropertyIdSet properties_in_both_definitions = (definition->GetPropertyIds() & new_definition->GetPropertyIds());

				for (PropertyId id : properties_in_both_definitions)
				{
					const Property* p0 = definition->GetProperty(id);
					const Property* p1 = new_definition->GetProperty(id);
					if (p0 && p1 && *p0 == *p1)
						changed_properties.Erase(id);
				}

				// Transition changed properties if transition property is set
				TransitionPropertyChanges(element, changed_properties, inline_properties, definition.get(), new_definition.get());
			}

			definition = new_definition;
			
			DirtyProperties(changed_properties);
		}

		// Even if the definition was not changed, the child definitions may have changed as a result of anything that
		// could change the definition of this element, such as a new pseudo class.
		DirtyChildDefinitions();
	}
}



// Sets or removes a pseudo-class on the element.
void ElementStyle::SetPseudoClass(const String& pseudo_class, bool activate)
{
	bool changed = false;

	if (activate)
		changed = pseudo_classes.insert(pseudo_class).second;
	else
		changed = (pseudo_classes.erase(pseudo_class) == 1);

	if (changed)
	{
		DirtyDefinition();
	}
}

// Checks if a specific pseudo-class has been set on the element.
bool ElementStyle::IsPseudoClassSet(const String& pseudo_class) const
{
	return (pseudo_classes.count(pseudo_class) == 1);
}

const PseudoClassList& ElementStyle::GetActivePseudoClasses() const
{
	return pseudo_classes;
}

// Sets or removes a class on the element.
void ElementStyle::SetClass(const String& class_name, bool activate)
{
	StringList::iterator class_location = std::find(classes.begin(), classes.end(), class_name);

	if (activate)
	{
		if (class_location == classes.end())
		{
			classes.push_back(class_name);
			DirtyDefinition();
		}
	}
	else
	{
		if (class_location != classes.end())
		{
			classes.erase(class_location);
			DirtyDefinition();
		}
	}
}

// Checks if a class is set on the element.
bool ElementStyle::IsClassSet(const String& class_name) const
{
	return std::find(classes.begin(), classes.end(), class_name) != classes.end();
}

// Specifies the entire list of classes for this element. This will replace any others specified.
void ElementStyle::SetClassNames(const String& class_names)
{
	classes.clear();
	StringUtilities::ExpandString(classes, class_names, ' ');
	DirtyDefinition();
}

// Returns the list of classes specified for this element.
String ElementStyle::GetClassNames() const
{
	String class_names;
	for (size_t i = 0; i < classes.size(); i++)
	{
		if (i != 0)
		{
			class_names += " ";
		}
		class_names += classes[i];
	}

	return class_names;
}

// Sets a local property override on the element to a pre-parsed value.
bool ElementStyle::SetProperty(PropertyId id, const Property& property)
{
	Property new_property = property;

	new_property.definition = StyleSheetSpecification::GetProperty(id);
	if (!new_property.definition)
		return false;

	inline_properties.SetProperty(id, new_property);
	DirtyProperty(id);

	return true;
}

// Removes a local property override on the element.
void ElementStyle::RemoveProperty(PropertyId id)
{
	int size_before = inline_properties.GetNumProperties();
	inline_properties.RemoveProperty(id);

	if(inline_properties.GetNumProperties() != size_before)
		DirtyProperty(id);
}



// Returns one of this element's properties.
const Property* ElementStyle::GetProperty(PropertyId id) const
{
	return GetProperty(id, element, inline_properties, definition.get());
}

// Returns one of this element's properties.
const Property* ElementStyle::GetLocalProperty(PropertyId id) const
{
	return GetLocalProperty(id, inline_properties, definition.get());
}

const PropertyMap& ElementStyle::GetLocalStyleProperties() const
{
	return inline_properties.GetProperties();
}

float ElementStyle::ResolveNumberLengthPercentage(const Property * property, RelativeTarget relative_target) const
{
	// There is an exception on font-size properties, as 'em' units here refer to parent font size instead
	if ((property->unit & Property::LENGTH) && !(property->unit == Property::EM && relative_target == RelativeTarget::ParentFontSize))
	{
		float result = ComputeLength(property, element->GetComputedValues().font_size, element->GetOwnerDocument()->GetComputedValues().font_size, ElementUtilities::GetDensityIndependentPixelRatio(element));
		return result;
	}

	float base_value = 0.0f;

	switch (relative_target)
	{
	case RelativeTarget::None:
		base_value = 1.0f;
		break;
	case RelativeTarget::ContainingBlockWidth:
		base_value = element->GetContainingBlock().x;
		break;
	case RelativeTarget::ContainingBlockHeight:
		base_value = element->GetContainingBlock().y;
		break;
	case RelativeTarget::FontSize:
		base_value = element->GetComputedValues().font_size;
		break;
	case RelativeTarget::ParentFontSize:
		base_value = element->GetParentNode()->GetComputedValues().font_size;
		break;
	case RelativeTarget::LineHeight:
		base_value = element->GetLineHeight();
		break;
	default:
		break;
	}

	float scale_value = 0.0f;

	switch (property->unit)
	{
	case Property::EM:
	case Property::NUMBER:
		scale_value = property->value.Get< float >();
		break;
	case Property::PERCENT:
		scale_value = property->value.Get< float >() * 0.01f;
		break;
	default:
		break;
	}

	return base_value * scale_value;
}

// Resolves one of this element's properties.
float ElementStyle::ResolveLengthPercentage(const Property* property, float base_value) const
{
	if (!property)
	{
		RMLUI_ERROR;
		return 0.0f;
	}
	RMLUI_ASSERT(property->unit & Property::LENGTH_PERCENT);

	const float font_size = element->GetComputedValues().font_size;
	const float doc_font_size = element->GetOwnerDocument()->GetComputedValues().font_size;
	const float dp_ratio = ElementUtilities::GetDensityIndependentPixelRatio(element);

	Style::LengthPercentage computed = ComputeLengthPercentage(property, font_size, doc_font_size, dp_ratio);

	float result = ResolveValue(computed, base_value);

	return result;
}

void ElementStyle::DirtyDefinition()
{
	definition_dirty = true;
}

void ElementStyle::DirtyInheritedProperties()
{
	dirty_properties |= StyleSheetSpecification::GetRegisteredInheritedProperties();
}

void ElementStyle::DirtyChildDefinitions()
{
	for (int i = 0; i < element->GetNumChildren(true); i++)
		element->GetChild(i)->GetStyle()->DirtyDefinition();
}

void ElementStyle::DirtyPropertiesWithUnitRecursive(Property::Unit unit)
{
	// Dirty all the properties of this element that use the unit.
	for (auto it = Iterate(); !it.AtEnd(); ++it)
	{
		auto name_property_pair = *it;
		PropertyId id = name_property_pair.first;
		const Property& property = name_property_pair.second;
		if (property.unit == unit)
			DirtyProperty(id);
	}

	// Now dirty all of our descendant's properties that use the unit.
	int num_children = element->GetNumChildren(true);
	for (int i = 0; i < num_children; ++i)
		element->GetChild(i)->GetStyle()->DirtyPropertiesWithUnitRecursive(unit);
}

bool ElementStyle::AnyPropertiesDirty() const 
{
	return !dirty_properties.Empty(); 
}

PropertiesIterator ElementStyle::Iterate() const {
	// Note: Value initialized iterators are only guaranteed to compare equal in C++14, and only for iterators satisfying the ForwardIterator requirements.
#ifdef _MSC_VER
	// Null forward iterator supported since VS 2015
	static_assert(_MSC_VER >= 1900, "Visual Studio 2015 or higher required, see comment.");
#else
	static_assert(__cplusplus >= 201402L, "C++14 or higher required, see comment.");
#endif

	const PropertyMap& property_map = inline_properties.GetProperties();
	auto it_style_begin = property_map.begin();
	auto it_style_end = property_map.end();

	PropertyMap::const_iterator it_definition{}, it_definition_end{};
	if (definition)
	{
		const PropertyMap& definition_properties = definition->GetProperties().GetProperties();
		it_definition = definition_properties.begin();
		it_definition_end = definition_properties.end();
	}
	return PropertiesIterator(it_style_begin, it_style_end, it_definition, it_definition_end);
}

// Sets a single property as dirty.
void ElementStyle::DirtyProperty(PropertyId id)
{
	dirty_properties.Insert(id);
}

// Sets a list of properties as dirty.
void ElementStyle::DirtyProperties(const PropertyIdSet& properties)
{
	dirty_properties |= properties;
}

PropertyIdSet ElementStyle::ComputeValues(Style::ComputedValues& values, const Style::ComputedValues* parent_values, const Style::ComputedValues* document_values, bool values_are_default_initialized, float dp_ratio)
{
	if (dirty_properties.Empty())
		return PropertyIdSet();

	RMLUI_ZoneScopedC(0xFF7F50);

	// Generally, this is how it works:
	//   1. Assign default values (clears any removed properties)
	//   2. Inherit inheritable values from parent
	//   3. Assign any local properties (from inline style or stylesheet)
	//   4. Dirty properties in children that are inherited

	const float font_size_before = values.font_size;
	const Style::LineHeight line_height_before = values.line_height;

	// The next flag is just a small optimization, if the element was just created we don't need to copy all the default values.
	if (!values_are_default_initialized)
	{
		// This needs to be done in case some properties were removed and thus not in our local style anymore.
		// If we skipped this, the old dirty value would be unmodified, instead, now it is set to its default value.
		// Strictly speaking, we only really need to do this for the dirty values, and only non-inherited. However,
		// it seems assigning the whole thing is faster in most cases.
		values = DefaultComputedValues;
	}

	bool dirty_em_properties = false;

	// Always do font-size first if dirty, because of em-relative values
	if(dirty_properties.Contains(PropertyId::FontSize))
	{
		if (auto p = GetLocalProperty(PropertyId::FontSize))
			values.font_size = ComputeFontsize(*p, values, parent_values, document_values, dp_ratio);
		else if (parent_values)
			values.font_size = parent_values->font_size;
		
		if (font_size_before != values.font_size)
			dirty_em_properties = true;
	}
	else
	{
		values.font_size = font_size_before;
	}

	const float font_size = values.font_size;
	const float document_font_size = (document_values ? document_values->font_size : DefaultComputedValues.font_size);


	// Since vertical-align depends on line-height we compute this before iteration
	if(dirty_properties.Contains(PropertyId::LineHeight))
	{
		if (auto p = GetLocalProperty(PropertyId::LineHeight))
		{
			values.line_height = ComputeLineHeight(p, font_size, document_font_size, dp_ratio);
		}
		else if (parent_values)
		{
			// Line height has a special inheritance case for numbers/percent: they inherit them directly instead of computed length, but for lengths, they inherit the length.
			// See CSS specs for details. Percent is already converted to number.
			if (parent_values->line_height.inherit_type == Style::LineHeight::Number)
				values.line_height = Style::LineHeight(font_size * parent_values->line_height.inherit_value, Style::LineHeight::Number, parent_values->line_height.inherit_value);
			else
				values.line_height = parent_values->line_height;
		}

		if(line_height_before.value != values.line_height.value || line_height_before.inherit_value != values.line_height.inherit_value)
			dirty_properties.Insert(PropertyId::VerticalAlign);
	}
	else
	{
		values.line_height = line_height_before;
	}


	if (parent_values)
	{
		// Inherited properties are copied here, but may be overwritten below by locally defined properties
		// Line-height and font-size are computed above
		values.clip = parent_values->clip;
		
		values.color = parent_values->color;
		values.opacity = parent_values->opacity;

		values.font_family = parent_values->font_family;
		values.font_style = parent_values->font_style;
		values.font_weight = parent_values->font_weight;
		values.font_face_handle = parent_values->font_face_handle;

		values.text_align = parent_values->text_align;
		values.text_decoration = parent_values->text_decoration;
		values.text_transform = parent_values->text_transform;
		values.white_space = parent_values->white_space;

		values.cursor = parent_values->cursor;
		values.focus = parent_values->focus;

		values.pointer_events = parent_values->pointer_events;
		
		values.font_effect = parent_values->font_effect;
	}


	for (auto it = Iterate(); !it.AtEnd(); ++it)
	{
		auto name_property_pair = *it;
		const PropertyId id = name_property_pair.first;
		const Property* p = &name_property_pair.second;

		if (dirty_em_properties && p->unit == Property::EM)
			dirty_properties.Insert(id);

		using namespace Style;

		switch (id)
		{
		case PropertyId::MarginTop:
			values.margin_top = ComputeLengthPercentageAuto(p, font_size, document_font_size, dp_ratio);
			break;
		case PropertyId::MarginRight:
			values.margin_right = ComputeLengthPercentageAuto(p, font_size, document_font_size, dp_ratio);
			break;
		case PropertyId::MarginBottom:
			values.margin_bottom = ComputeLengthPercentageAuto(p, font_size, document_font_size, dp_ratio);
			break;
		case PropertyId::MarginLeft:
			values.margin_left = ComputeLengthPercentageAuto(p, font_size, document_font_size, dp_ratio);
			break;

		case PropertyId::PaddingTop:
			values.padding_top = ComputeLengthPercentage(p, font_size, document_font_size, dp_ratio);
			break;
		case PropertyId::PaddingRight:
			values.padding_right = ComputeLengthPercentage(p, font_size, document_font_size, dp_ratio);
			break;
		case PropertyId::PaddingBottom:
			values.padding_bottom = ComputeLengthPercentage(p, font_size, document_font_size, dp_ratio);
			break;
		case PropertyId::PaddingLeft:
			values.padding_left = ComputeLengthPercentage(p, font_size, document_font_size, dp_ratio);
			break;

		case PropertyId::BorderTopWidth:
			values.border_top_width = ComputeLength(p, font_size, document_font_size, dp_ratio);
			break;
		case PropertyId::BorderRightWidth:
			values.border_right_width = ComputeLength(p, font_size, document_font_size, dp_ratio);
			break;
		case PropertyId::BorderBottomWidth:
			values.border_bottom_width = ComputeLength(p, font_size, document_font_size, dp_ratio);
			break;
		case PropertyId::BorderLeftWidth:
			values.border_left_width = ComputeLength(p, font_size, document_font_size, dp_ratio);
			break;

		case PropertyId::BorderTopColor:
			values.border_top_color = p->Get<Colourb>();
			break;
		case PropertyId::BorderRightColor:
			values.border_right_color = p->Get<Colourb>();
			break;
		case PropertyId::BorderBottomColor:
			values.border_bottom_color = p->Get<Colourb>();
			break;
		case PropertyId::BorderLeftColor:
			values.border_left_color = p->Get<Colourb>();
			break;

		case PropertyId::Display:
			values.display = (Display)p->Get<int>();
			break;
		case PropertyId::Position:
			values.position = (Position)p->Get<int>();
			break;

		case PropertyId::Top:
			values.top = ComputeLengthPercentageAuto(p, font_size, document_font_size, dp_ratio);
			break;
		case PropertyId::Right:
			values.right = ComputeLengthPercentageAuto(p, font_size, document_font_size, dp_ratio);
			break;
		case PropertyId::Bottom:
			values.bottom = ComputeLengthPercentageAuto(p, font_size, document_font_size, dp_ratio);
			break;
		case PropertyId::Left:
			values.left = ComputeLengthPercentageAuto(p, font_size, document_font_size, dp_ratio);
			break;

		case PropertyId::Float:
			values.float_ = (Float)p->Get<int>();
			break;
		case PropertyId::Clear:
			values.clear = (Clear)p->Get<int>();
			break;

		case PropertyId::ZIndex:
			values.z_index = (p->unit == Property::KEYWORD ? ZIndex(ZIndex::Auto) : ZIndex(ZIndex::Number, p->Get<float>()));
			break;

		case PropertyId::Width:
			values.width = ComputeLengthPercentageAuto(p, font_size, document_font_size, dp_ratio);
			break;
		case PropertyId::MinWidth:
			values.min_width = ComputeLengthPercentage(p, font_size, document_font_size, dp_ratio);
			break;
		case PropertyId::MaxWidth:
			values.max_width = ComputeLengthPercentage(p, font_size, document_font_size, dp_ratio);
			break;

		case PropertyId::Height:
			values.height = ComputeLengthPercentageAuto(p, font_size, document_font_size, dp_ratio);
			break;
		case PropertyId::MinHeight:
			values.min_height = ComputeLengthPercentage(p, font_size, document_font_size, dp_ratio);
			break;
		case PropertyId::MaxHeight:
			values.max_height = ComputeLengthPercentage(p, font_size, document_font_size, dp_ratio);
			break;

		case PropertyId::LineHeight:
			// (Line-height computed above)
			break;
		case PropertyId::VerticalAlign:
			values.vertical_align = ComputeVerticalAlign(p, values.line_height.value, font_size, document_font_size, dp_ratio);
			break;

		case PropertyId::OverflowX:
			values.overflow_x = (Overflow)p->Get< int >();
			break;
		case PropertyId::OverflowY:
			values.overflow_y = (Overflow)p->Get< int >();
			break;
		case PropertyId::Clip:
			values.clip = ComputeClip(p);
			break;
		case PropertyId::Visibility:
			values.visibility = (Visibility)p->Get< int >();
			break;

		case PropertyId::BackgroundColor:
			values.background_color = p->Get<Colourb>();
			break;
		case PropertyId::Color:
			values.color = p->Get<Colourb>();
			break;
		case PropertyId::ImageColor:
			values.image_color = p->Get<Colourb>();
			break;
		case PropertyId::Opacity:
			values.opacity = p->Get<float>();
			break;

		case PropertyId::FontFamily:
			values.font_family = StringUtilities::ToLower(p->Get<String>());
			values.font_face_handle = 0;
			break;
<<<<<<< HEAD
=======
		case PropertyId::FontCharset:
			values.font_charset = p->Get<String>();
			values.font_face_handle = 0;
			break;
>>>>>>> ff387849
		case PropertyId::FontStyle:
			values.font_style = (FontStyle)p->Get< int >();
			values.font_face_handle = 0;
			break;
		case PropertyId::FontWeight:
			values.font_weight = (FontWeight)p->Get< int >();
			values.font_face_handle = 0;
			break;
		case PropertyId::FontSize:
			// (font-size computed above)
			values.font_face_handle = 0;
			break;

		case PropertyId::TextAlign:
			values.text_align = (TextAlign)p->Get< int >();
			break;
		case PropertyId::TextDecoration:
			values.text_decoration = (TextDecoration)p->Get< int >();
			break;
		case PropertyId::TextTransform:
			values.text_transform = (TextTransform)p->Get< int >();
			break;
		case PropertyId::WhiteSpace:
			values.white_space = (WhiteSpace)p->Get< int >();
			break;

		case PropertyId::Cursor:
			values.cursor = p->Get< String >();
			break;

		case PropertyId::Drag:
			values.drag = (Drag)p->Get< int >();
			break;
		case PropertyId::TabIndex:
			values.tab_index = (TabIndex)p->Get< int >();
			break;
		case PropertyId::Focus:
			values.focus = (Focus)p->Get<int>();
			break;
		case PropertyId::ScrollbarMargin:
			values.scrollbar_margin = ComputeLength(p, font_size, document_font_size, dp_ratio);
			break;
		case PropertyId::PointerEvents:
			values.pointer_events = (PointerEvents)p->Get<int>();
			break;

		case PropertyId::Perspective:
			values.perspective = ComputeLength(p, font_size, document_font_size, dp_ratio);
			break;
		case PropertyId::PerspectiveOriginX:
			values.perspective_origin_x = ComputeOrigin(p, font_size, document_font_size, dp_ratio);
			break;
		case PropertyId::PerspectiveOriginY:
			values.perspective_origin_y = ComputeOrigin(p, font_size, document_font_size, dp_ratio);
			break;

		case PropertyId::Transform:
			values.transform = p->Get<TransformPtr>();
			break;
		case PropertyId::TransformOriginX:
			values.transform_origin_x = ComputeOrigin(p, font_size, document_font_size, dp_ratio);
			break;
		case PropertyId::TransformOriginY:
			values.transform_origin_y = ComputeOrigin(p, font_size, document_font_size, dp_ratio);
			break;
		case PropertyId::TransformOriginZ:
			values.transform_origin_z = ComputeLength(p, font_size, document_font_size, dp_ratio);
			break;

		case PropertyId::Transition:
			values.transition = p->Get<TransitionList>();
			break;
		case PropertyId::Animation:
			values.animation = p->Get<AnimationList>();
			break;

		case PropertyId::Decorator:
			if (p->unit == Property::DECORATOR)
			{
				values.decorator = p->Get<DecoratorsPtr>();
			}
			else if (p->unit == Property::STRING)
			{
				// Usually the decorator is converted from string after the style sheet is set on the ElementDocument. However, if the
				// user sets a decorator on the element's style, we may still get a string here which must be parsed and instanced.
				if (auto & style_sheet = element->GetStyleSheet())
				{
					String value = p->Get<String>();
					values.decorator = style_sheet->InstanceDecoratorsFromString(value, p->source);
				}
				else
					values.decorator.reset();
			}
			else
				values.decorator.reset();
			break;
		case PropertyId::FontEffect:
			if (p->unit == Property::FONTEFFECT)
			{
				values.font_effect = p->Get<FontEffectsPtr>();
			}
			else if (p->unit == Property::STRING)
			{
				if (auto & style_sheet = element->GetStyleSheet())
				{
					String value = p->Get<String>();
					values.font_effect = style_sheet->InstanceFontEffectsFromString(value, p->source);
				}
				else
					values.font_effect.reset();
			}
			else
				values.font_effect.reset();
			break;

		default:
			break;
		}
	}

	// The font-face handle is nulled when local font properties are set. In that case we need to retrieve a new handle.
	if (!values.font_face_handle)
		values.font_face_handle = ElementUtilities::GetFontFaceHandle(values);

	// Next, pass inheritable dirty properties onto our children
	PropertyIdSet dirty_inherited_properties = (dirty_properties & StyleSheetSpecification::GetRegisteredInheritedProperties());

	if (!dirty_inherited_properties.Empty())
	{
		for (int i = 0; i < element->GetNumChildren(true); i++)
		{
			auto child = element->GetChild(i);
			child->GetStyle()->dirty_properties |= dirty_inherited_properties;
		}
	}
	
	PropertyIdSet result(std::move(dirty_properties));
	dirty_properties.Clear();
	return result;
}

}
}<|MERGE_RESOLUTION|>--- conflicted
+++ resolved
@@ -746,13 +746,6 @@
 			values.font_family = StringUtilities::ToLower(p->Get<String>());
 			values.font_face_handle = 0;
 			break;
-<<<<<<< HEAD
-=======
-		case PropertyId::FontCharset:
-			values.font_charset = p->Get<String>();
-			values.font_face_handle = 0;
-			break;
->>>>>>> ff387849
 		case PropertyId::FontStyle:
 			values.font_style = (FontStyle)p->Get< int >();
 			values.font_face_handle = 0;
