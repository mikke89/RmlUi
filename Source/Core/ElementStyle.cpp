/*
 * This source file is part of RmlUi, the HTML/CSS Interface Middleware
 *
 * For the latest information, see http://github.com/mikke89/RmlUi
 *
 * Copyright (c) 2008-2010 CodePoint Ltd, Shift Technology Ltd
 * Copyright (c) 2019-2023 The RmlUi Team, and contributors
 *
 * Permission is hereby granted, free of charge, to any person obtaining a copy
 * of this software and associated documentation files (the "Software"), to deal
 * in the Software without restriction, including without limitation the rights
 * to use, copy, modify, merge, publish, distribute, sublicense, and/or sell
 * copies of the Software, and to permit persons to whom the Software is
 * furnished to do so, subject to the following conditions:
 *
 * The above copyright notice and this permission notice shall be included in
 * all copies or substantial portions of the Software.
 *
 * THE SOFTWARE IS PROVIDED "AS IS", WITHOUT WARRANTY OF ANY KIND, EXPRESS OR
 * IMPLIED, INCLUDING BUT NOT LIMITED TO THE WARRANTIES OF MERCHANTABILITY,
 * FITNESS FOR A PARTICULAR PURPOSE AND NONINFRINGEMENT. IN NO EVENT SHALL THE
 * AUTHORS OR COPYRIGHT HOLDERS BE LIABLE FOR ANY CLAIM, DAMAGES OR OTHER
 * LIABILITY, WHETHER IN AN ACTION OF CONTRACT, TORT OR OTHERWISE, ARISING FROM,
 * OUT OF OR IN CONNECTION WITH THE SOFTWARE OR THE USE OR OTHER DEALINGS IN
 * THE SOFTWARE.
 *
 */

#include "ElementStyle.h"
#include "../../Include/RmlUi/Core/ComputedValues.h"
#include "../../Include/RmlUi/Core/Context.h"
#include "../../Include/RmlUi/Core/Core.h"
#include "../../Include/RmlUi/Core/ElementDocument.h"
#include "../../Include/RmlUi/Core/ElementUtilities.h"
#include "../../Include/RmlUi/Core/FontEngineInterface.h"
#include "../../Include/RmlUi/Core/Log.h"
#include "../../Include/RmlUi/Core/Math.h"
#include "../../Include/RmlUi/Core/Profiling.h"
#include "../../Include/RmlUi/Core/Property.h"
#include "../../Include/RmlUi/Core/PropertyDefinition.h"
#include "../../Include/RmlUi/Core/PropertyDictionary.h"
#include "../../Include/RmlUi/Core/PropertyIdSet.h"
#include "../../Include/RmlUi/Core/StyleSheet.h"
#include "../../Include/RmlUi/Core/StyleSheetSpecification.h"
#include "../../Include/RmlUi/Core/TransformPrimitive.h"
#include "ComputeProperty.h"
#include "ElementDecoration.h"
#include "ElementDefinition.h"
#include "PropertiesIterator.h"
#include <algorithm>

namespace Rml {

inline PseudoClassState operator|(PseudoClassState lhs, PseudoClassState rhs)
{
	return PseudoClassState(int(lhs) | int(rhs));
}
inline PseudoClassState operator&(PseudoClassState lhs, PseudoClassState rhs)
{
	return PseudoClassState(int(lhs) & int(rhs));
}

ElementStyle::ElementStyle(Element* _element) : inline_properties(this), definition_properties(this)
{
	element = _element;
}

<<<<<<< HEAD
// Returns one of this element's properties.
const Property* ElementStyle::GetLocalProperty(PropertyId id, const ResolvedPropertiesDictionary& inline_properties,
	const ResolvedPropertiesDictionary& definition_properties)
=======
const Property* ElementStyle::GetLocalProperty(PropertyId id, const PropertyDictionary& inline_properties, const ElementDefinition* definition)
>>>>>>> 74928762
{
	// Check for overriding local properties.
	const Property* property = inline_properties.GetProperty(id);
	if (property)
		return property;

	// Check for a property defined in an RCSS rule.
	return definition_properties.GetProperty(id);
}

<<<<<<< HEAD
// Returns one of this element's properties.
const Property* ElementStyle::GetProperty(PropertyId id, const Element* element, const ResolvedPropertiesDictionary& inline_properties,
	const ResolvedPropertiesDictionary& definition_properties)
=======
const Property* ElementStyle::GetProperty(PropertyId id, const Element* element, const PropertyDictionary& inline_properties,
	const ElementDefinition* definition)
>>>>>>> 74928762
{
	const Property* local_property = GetLocalProperty(id, inline_properties, definition_properties);
	if (local_property)
		return local_property;

	// Fetch the property specification.
	const PropertyDefinition* property = StyleSheetSpecification::GetProperty(id);
	if (!property)
		return nullptr;

	// If we can inherit this property, return our parent's property.
	if (property->IsInherited())
	{
		Element* parent = element->GetParentNode();
		while (parent)
		{
			const Property* parent_property = parent->GetStyle()->GetLocalProperty(id);
			if (parent_property)
				return parent_property;

			parent = parent->GetParentNode();
		}
	}

	// No property available! Return the default value.
	return property->GetDefaultValue();
}

<<<<<<< HEAD
const Property* ElementStyle::GetLocalPropertyVariable(String const& name, const ResolvedPropertiesDictionary& inline_properties,
	const ResolvedPropertiesDictionary& definition_properties)
{
	// Check for overriding local variables.
	const Property* variable = inline_properties.GetPropertyVariable(name);
	if (variable)
		return variable;

	// Check for a variable defined in an RCSS rule.
	return definition_properties.GetPropertyVariable(name);
}

const Property* ElementStyle::GetPropertyVariable(String const& name, const Element* element, const ResolvedPropertiesDictionary& inline_properties,
	const ResolvedPropertiesDictionary& definition_properties)
{
	const Property* local_variable = GetLocalPropertyVariable(name, inline_properties, definition_properties);
	if (local_variable)
		return local_variable;

	Element* parent = element->GetParentNode();
	while (parent)
	{
		const Property* parent_variable = parent->GetStyle()->GetLocalPropertyVariable(name);
		if (parent_variable)
			return parent_variable;

		parent = parent->GetParentNode();
	}

	return nullptr;
}

// Apply transition to relevant properties if a transition is defined on element.
// Properties that are part of a transition are removed from the properties list.
void ElementStyle::TransitionPropertyChanges(Element* element, PropertyIdSet& properties, const ResolvedPropertiesDictionary& local_properties,
	const ResolvedPropertiesDictionary& old_definition_properties, const ResolvedPropertiesDictionary& new_definition_properties)
=======
void ElementStyle::TransitionPropertyChanges(Element* element, PropertyIdSet& properties, const PropertyDictionary& inline_properties,
	const ElementDefinition* old_definition, const ElementDefinition* new_definition)
>>>>>>> 74928762
{
	// Apply transition to relevant properties if a transition is defined on element.
	// Properties that are part of a transition are removed from the properties list.

	RMLUI_ASSERT(element);
	if (properties.Empty())
		return;

<<<<<<< HEAD
	// We get the local property instead of the computed value here, because we want to intercept property changes even before the computed values are ready.
	// Now that we have the concept of computed values, we may want do this operation directly on them instead.
	if (const Property* transition_property = GetLocalProperty(PropertyId::Transition, local_properties, new_definition_properties))
=======
	// We get the local property instead of the computed value here, because we want to intercept property changes even before the computed values are
	// ready. Now that we have the concept of computed values, we may want do this operation directly on them instead.
	if (const Property* transition_property = GetLocalProperty(PropertyId::Transition, inline_properties, new_definition))
>>>>>>> 74928762
	{
		if (transition_property->value.GetType() != Variant::TRANSITIONLIST)
			return;

		const TransitionList& transition_list = transition_property->value.GetReference<TransitionList>();

		if (!transition_list.none)
		{
			static const ResolvedPropertiesDictionary empty_properties(nullptr);

			auto add_transition = [&](const Transition& transition) {
				bool transition_added = false;
				const Property* start_value = GetProperty(transition.id, element, local_properties, old_definition_properties);
				const Property* target_value = GetProperty(transition.id, element, empty_properties, new_definition_properties);
				if (start_value && target_value && (*start_value != *target_value))
					transition_added = element->StartTransition(transition, *start_value, *target_value);
				return transition_added;
			};

			if (transition_list.all)
			{
				Transition transition = transition_list.transitions[0];
				for (auto it = properties.begin(); it != properties.end();)
				{
					transition.id = *it;
					if (add_transition(transition))
						it = properties.Erase(it);
					else
						++it;
				}
			}
			else
			{
				for (const Transition& transition : transition_list.transitions)
				{
					if (properties.Contains(transition.id))
					{
						if (add_transition(transition))
							properties.Erase(transition.id);
					}
				}
			}
		}
	}
}

void ElementStyle::UpdateDefinition()
{
	RMLUI_ZoneScoped;

	SharedPtr<const ElementDefinition> new_definition;

	if (const StyleSheet* style_sheet = element->GetStyleSheet())
	{
		new_definition = style_sheet->GetElementDefinition(element);
	}

	// Switch the property definitions if the definition has changed.
	if (new_definition != definition)
	{
		PropertyIdSet changed_properties;

		if (definition)
			changed_properties = definition->GetPropertyIds();

		if (new_definition)
			changed_properties |= new_definition->GetPropertyIds();

		if (definition && new_definition)
		{
			// Remove properties that compare equal from the changed list.
			const PropertyIdSet properties_in_both_definitions = (definition->GetPropertyIds() & new_definition->GetPropertyIds());

			for (PropertyId id : properties_in_both_definitions)
			{
				const Property* p0 = definition->GetProperty(id);
				const Property* p1 = new_definition->GetProperty(id);
				if (p0 && p1 && *p0 == *p1)
					changed_properties.Erase(id);
			}

			// Transition changed properties if transition property is set
			TransitionPropertyChanges(element, changed_properties, inline_properties, definition_properties,
				ResolvedPropertiesDictionary(this, new_definition.get()));
		}

		definition = new_definition;
		if (definition)
			definition_properties = ResolvedPropertiesDictionary(this, definition.get());
		else
			definition_properties = ResolvedPropertiesDictionary(this, nullptr);

		DirtyProperties(changed_properties);
	}
}

bool ElementStyle::SetPseudoClass(const String& pseudo_class, bool activate, bool override_class)
{
	bool changed = false;

	if (activate)
	{
		PseudoClassState& state = pseudo_classes[pseudo_class];
		changed = (state == PseudoClassState::Clear);
		state = (state | (override_class ? PseudoClassState::Override : PseudoClassState::Set));
	}
	else
	{
		auto it = pseudo_classes.find(pseudo_class);
		if (it != pseudo_classes.end())
		{
			PseudoClassState& state = it->second;
			state = (state & (override_class ? PseudoClassState::Set : PseudoClassState::Override));
			if (state == PseudoClassState::Clear)
			{
				pseudo_classes.erase(it);
				changed = true;
			}
		}
	}

	return changed;
}

bool ElementStyle::IsPseudoClassSet(const String& pseudo_class) const
{
	return (pseudo_classes.count(pseudo_class) == 1);
}

const PseudoClassMap& ElementStyle::GetActivePseudoClasses() const
{
	return pseudo_classes;
}

bool ElementStyle::SetClass(const String& class_name, bool activate)
{
	const auto class_location = std::find(classes.begin(), classes.end(), class_name);

	bool changed = false;
	if (activate)
	{
		if (class_location == classes.end())
		{
			classes.push_back(class_name);
			changed = true;
		}
	}
	else
	{
		if (class_location != classes.end())
		{
			classes.erase(class_location);
			changed = true;
		}
	}

	return changed;
}

bool ElementStyle::IsClassSet(const String& class_name) const
{
	return std::find(classes.begin(), classes.end(), class_name) != classes.end();
}

void ElementStyle::SetClassNames(const String& class_names)
{
	classes.clear();
	StringUtilities::ExpandString(classes, class_names, ' ');
}

String ElementStyle::GetClassNames() const
{
	String class_names;
	for (size_t i = 0; i < classes.size(); i++)
	{
		if (i != 0)
		{
			class_names += " ";
		}
		class_names += classes[i];
	}

	return class_names;
}

const StringList& ElementStyle::GetClassNameList() const
{
	return classes;
}

bool ElementStyle::SetProperty(PropertyId id, const Property& property)
{
	Property new_property = property;

	new_property.definition = StyleSheetSpecification::GetProperty(id);
	if (!new_property.definition)
		return false;

	inline_properties.SetProperty(id, new_property);

	DirtyProperty(id);
	
	return true;
}

bool ElementStyle::SetDependentShorthand(ShorthandId id, const PropertyVariableTerm &property)
{
	inline_properties.SetDependentShorthand(id, property);
	
	return true;
}

bool ElementStyle::SetPropertyVariable(String const& name, const Property& variable)
{
	inline_properties.SetPropertyVariable(name, variable);
	definition_properties.SetPropertyVariable(name, variable);
	
	dirty_variables.insert(name);
	
	return true;
}

void ElementStyle::RemoveProperty(PropertyId id)
{
<<<<<<< HEAD
	if (inline_properties.RemoveProperty(id))
		DirtyProperty(id);
}

void ElementStyle::RemoveVariable(String const& name)
{
	inline_properties.RemovePropertyVariable(name);
	dirty_variables.insert(name);
}

// Returns one of this element's properties.
=======
	int size_before = inline_properties.GetNumProperties();
	inline_properties.RemoveProperty(id);

	if (inline_properties.GetNumProperties() != size_before)
		DirtyProperty(id);
}

>>>>>>> 74928762
const Property* ElementStyle::GetProperty(PropertyId id) const
{
	return GetProperty(id, element, inline_properties, definition_properties);
}

const Property* ElementStyle::GetPropertyVariable(String const& name) const
{
	return GetPropertyVariable(name, element, inline_properties, definition_properties);
}

const Property* ElementStyle::GetLocalProperty(PropertyId id) const
{
	return GetLocalProperty(id, inline_properties, definition_properties);
}

const Property* ElementStyle::GetLocalPropertyVariable(String const& name) const
{
	return GetLocalPropertyVariable(name, inline_properties, definition_properties);
}

const PropertyMap& ElementStyle::GetLocalStyleProperties() const
{
	return inline_properties.GetProperties().GetProperties();
}

const PropertyVariableMap& ElementStyle::GetLocalStylePropertyVariables() const
{
	return inline_properties.GetProperties().GetPropertyVariables();
}

static float ComputeLength(const Property* property, Element* element)
{
	const float font_size = element->GetComputedValues().font_size();
	float doc_font_size = DefaultComputedValues.font_size();
	float dp_ratio = 1.0f;
	Vector2f vp_dimensions(1.0f);

	if (ElementDocument* document = element->GetOwnerDocument())
	{
		doc_font_size = document->GetComputedValues().font_size();

		if (Context* context = document->GetContext())
		{
			dp_ratio = context->GetDensityIndependentPixelRatio();
			vp_dimensions = Vector2f(context->GetDimensions());
		}
	}

	const float result = ComputeLength(property, font_size, doc_font_size, dp_ratio, vp_dimensions);
	return result;
}

float ElementStyle::ResolveNumericProperty(const Property* property, float base_value) const
{
	if (!property || !(property->unit & (Property::NUMBER_LENGTH_PERCENT | Property::ANGLE)))
		return 0.0f;

	if (property->unit & Property::NUMBER)
		return property->Get<float>() * base_value;
	else if (property->unit & Property::PERCENT)
		return property->Get<float>() * base_value * 0.01f;
	else if (property->unit & Property::ANGLE)
		return ComputeAngle(*property);

	const float result = ComputeLength(property, element);

	return result;
}

float ElementStyle::ResolveLength(const Property* property, RelativeTarget relative_target) const
{
	RMLUI_ASSERT(property);

	// There is an exception on font-size properties, as 'em' units here refer to parent font size instead
	if ((property->unit & Property::LENGTH) && !(property->unit == Property::EM && relative_target == RelativeTarget::ParentFontSize))
	{
		const float result = ComputeLength(property, element);
		return result;
	}

	float base_value = 0.0f;

	switch (relative_target)
	{
	case RelativeTarget::None: base_value = 1.0f; break;
	case RelativeTarget::ContainingBlockWidth: base_value = element->GetContainingBlock().x; break;
	case RelativeTarget::ContainingBlockHeight: base_value = element->GetContainingBlock().y; break;
	case RelativeTarget::FontSize: base_value = element->GetComputedValues().font_size(); break;
	case RelativeTarget::ParentFontSize:
	{
		auto p = element->GetParentNode();
		base_value = (p ? p->GetComputedValues().font_size() : DefaultComputedValues.font_size());
	}
	break;
	case RelativeTarget::LineHeight: base_value = element->GetLineHeight(); break;
	}

	float scale_value = 0.0f;

	switch (property->unit)
	{
	case Property::EM:
	case Property::NUMBER: scale_value = property->value.Get<float>(); break;
	case Property::PERCENT: scale_value = property->value.Get<float>() * 0.01f; break;
	default: break;
	}

	return base_value * scale_value;
}

void ElementStyle::DirtyInheritedProperties()
{
	dirty_properties |= StyleSheetSpecification::GetRegisteredInheritedProperties();
}

void ElementStyle::DirtyPropertiesWithUnits(Property::Unit units)
{
	// Dirty all the properties of this element that use the unit(s).
	for (auto it = Iterate(); !it.AtEnd(); ++it)
	{
		auto name_property_pair = *it;
		PropertyId id = name_property_pair.first;
		const Property& property = name_property_pair.second;
		if (property.unit & units)
			DirtyProperty(id);
	}
}

void ElementStyle::DirtyPropertiesWithUnitsRecursive(Property::Unit units)
{
	DirtyPropertiesWithUnits(units);

	// Now dirty all of our descendant's properties that use the unit(s).
	int num_children = element->GetNumChildren(true);
	for (int i = 0; i < num_children; ++i)
		element->GetChild(i)->GetStyle()->DirtyPropertiesWithUnitsRecursive(units);
}

<<<<<<< HEAD
void ElementStyle::DirtyVariable(String const& name)
{
	dirty_variables.insert(name);
}

bool ElementStyle::AnyPropertiesDirty() const 
{
	return !dirty_properties.Empty() || !dirty_variables.empty() || inline_properties.AnyPropertiesDirty() || definition_properties.AnyPropertiesDirty();
=======
bool ElementStyle::AnyPropertiesDirty() const
{
	return !dirty_properties.Empty();
>>>>>>> 74928762
}

PropertiesIterator ElementStyle::Iterate() const
{
	// Note: Value initialized iterators are only guaranteed to compare equal in C++14, and only for iterators
	// satisfying the ForwardIterator requirements.
#ifdef _MSC_VER
	// Null forward iterator supported since VS 2015
	static_assert(_MSC_VER >= 1900, "Visual Studio 2015 or higher required, see comment.");
#else
	static_assert(__cplusplus >= 201402L, "C++14 or higher required, see comment.");
#endif

	const PropertyMap& property_map = inline_properties.GetProperties().GetProperties();
	auto it_style_begin = property_map.begin();
	auto it_style_end = property_map.end();

	PropertyMap::const_iterator it_definition{}, it_definition_end{};
	if (definition)
	{
		const PropertyMap& definition_props = definition_properties.GetProperties().GetProperties();
		it_definition = definition_props.begin();
		it_definition_end = definition_props.end();
	}
	return PropertiesIterator(it_style_begin, it_style_end, it_definition, it_definition_end);
}

<<<<<<< HEAD
UnorderedSet<String> ElementStyle::GetDirtyVariables() const
{
	return dirty_variables;
}

// Sets a single property as dirty.
=======
>>>>>>> 74928762
void ElementStyle::DirtyProperty(PropertyId id)
{
	dirty_properties.Insert(id);
}

void ElementStyle::DirtyProperties(const PropertyIdSet& properties)
{
	dirty_properties |= properties;
}

PropertyIdSet ElementStyle::ComputeValues(Style::ComputedValues& values, const Style::ComputedValues* parent_values,
	const Style::ComputedValues* document_values, bool values_are_default_initialized, float dp_ratio, Vector2f vp_dimensions)
{
	// update resolved property dictionaries
	inline_properties.ResolveDirtyValues();
	definition_properties.ResolveDirtyValues();
	
	// propagate dirty variables
	if (!dirty_variables.empty())
	{
		for (int i = 0; i < element->GetNumChildren(true); i++)
		{
			auto child = element->GetChild(i);
			child->GetStyle()->dirty_variables.insert(dirty_variables.begin(), dirty_variables.end());
		}
		
		dirty_variables.clear();
	}
	
	if (dirty_properties.Empty())
		return PropertyIdSet();

	RMLUI_ZoneScopedC(0xFF7F50);

	// Generally, this is how it works:
	//   1. Assign default values (clears any removed properties)
	//   2. Inherit inheritable values from parent
	//   3. Assign any local properties (from inline style or stylesheet)
	//   4. Dirty properties in children that are inherited

	const float font_size_before = values.font_size();
	const Style::LineHeight line_height_before = values.line_height();

	// The next flag is just a small optimization, if the element was just created we don't need to copy all the default values.
	if (!values_are_default_initialized)
	{
		// This needs to be done in case some properties were removed and thus not in our local style anymore.
		// If we skipped this, the old dirty value would be unmodified, instead, now it is set to its default value.
		// Strictly speaking, we only really need to do this for the dirty, non-inherited values. However, in most
		// cases it seems simply assigning all non-inherited values is faster than iterating the dirty properties.
		values.CopyNonInherited(DefaultComputedValues);
	}

	if (parent_values)
		values.CopyInherited(*parent_values);
	else if (!values_are_default_initialized)
		values.CopyInherited(DefaultComputedValues);

	bool dirty_em_properties = false;

	// Always do font-size first if dirty, because of em-relative values
	if (dirty_properties.Contains(PropertyId::FontSize))
	{
		if (auto p = GetLocalProperty(PropertyId::FontSize))
			values.font_size(ComputeFontsize(*p, values, parent_values, document_values, dp_ratio, vp_dimensions));
		else if (parent_values)
			values.font_size(parent_values->font_size());

		if (font_size_before != values.font_size())
		{
			dirty_em_properties = true;
			dirty_properties.Insert(PropertyId::LineHeight);
		}
	}
	else
	{
		values.font_size(font_size_before);
	}

	const float font_size = values.font_size();
	const float document_font_size = (document_values ? document_values->font_size() : DefaultComputedValues.font_size());

	// Since vertical-align depends on line-height we compute this before iteration
	if (dirty_properties.Contains(PropertyId::LineHeight))
	{
		if (auto p = GetLocalProperty(PropertyId::LineHeight))
		{
			values.line_height(ComputeLineHeight(p, font_size, document_font_size, dp_ratio, vp_dimensions));
		}
		else if (parent_values)
		{
			// Line height has a special inheritance case for numbers/percent: they inherit them directly instead of computed length, but for lengths,
			// they inherit the length. See CSS specs for details. Percent is already converted to number.
			if (parent_values->line_height().inherit_type == Style::LineHeight::Number)
				values.line_height(Style::LineHeight(font_size * parent_values->line_height().inherit_value, Style::LineHeight::Number,
					parent_values->line_height().inherit_value));
			else
				values.line_height(parent_values->line_height());
		}

		if (line_height_before.value != values.line_height().value || line_height_before.inherit_value != values.line_height().inherit_value)
			dirty_properties.Insert(PropertyId::VerticalAlign);
	}
	else
	{
		values.line_height(line_height_before);
	}

	bool dirty_font_face_handle = false;

	for (auto it = Iterate(); !it.AtEnd(); ++it)
	{
		auto name_property_pair = *it;
		const PropertyId id = name_property_pair.first;
		const Property* p = &name_property_pair.second;

		if (dirty_em_properties && p->unit == Property::EM)
			dirty_properties.Insert(id);

		using namespace Style;

		// clang-format off
		switch (id)
		{
		case PropertyId::MarginTop:
			values.margin_top(ComputeLengthPercentageAuto(p, font_size, document_font_size, dp_ratio, vp_dimensions));
			break;
		case PropertyId::MarginRight:
			values.margin_right(ComputeLengthPercentageAuto(p, font_size, document_font_size, dp_ratio, vp_dimensions));
			break;
		case PropertyId::MarginBottom:
			values.margin_bottom(ComputeLengthPercentageAuto(p, font_size, document_font_size, dp_ratio, vp_dimensions));
			break;
		case PropertyId::MarginLeft:
			values.margin_left(ComputeLengthPercentageAuto(p, font_size, document_font_size, dp_ratio, vp_dimensions));
			break;

		case PropertyId::PaddingTop:
			values.padding_top(ComputeLengthPercentage(p, font_size, document_font_size, dp_ratio, vp_dimensions));
			break;
		case PropertyId::PaddingRight:
			values.padding_right(ComputeLengthPercentage(p, font_size, document_font_size, dp_ratio, vp_dimensions));
			break;
		case PropertyId::PaddingBottom:
			values.padding_bottom(ComputeLengthPercentage(p, font_size, document_font_size, dp_ratio, vp_dimensions));
			break;
		case PropertyId::PaddingLeft:
			values.padding_left(ComputeLengthPercentage(p, font_size, document_font_size, dp_ratio, vp_dimensions));
			break;

		case PropertyId::BorderTopWidth:
			values.border_top_width(ComputeBorderWidth(ComputeLength(p, font_size, document_font_size, dp_ratio, vp_dimensions)));
			break;
		case PropertyId::BorderRightWidth:
			values.border_right_width(ComputeBorderWidth(ComputeLength(p, font_size, document_font_size, dp_ratio, vp_dimensions)));
			break;
		case PropertyId::BorderBottomWidth:
			values.border_bottom_width(ComputeBorderWidth(ComputeLength(p, font_size, document_font_size, dp_ratio, vp_dimensions)));
			break;
		case PropertyId::BorderLeftWidth:
			values.border_left_width(ComputeBorderWidth(ComputeLength(p, font_size, document_font_size, dp_ratio, vp_dimensions)));
			break;

		case PropertyId::BorderTopColor:
			values.border_top_color(p->Get<Colourb>());
			break;
		case PropertyId::BorderRightColor:
			values.border_right_color(p->Get<Colourb>());
			break;
		case PropertyId::BorderBottomColor:
			values.border_bottom_color(p->Get<Colourb>());
			break;
		case PropertyId::BorderLeftColor:
			values.border_left_color(p->Get<Colourb>());
			break;

		case PropertyId::BorderTopLeftRadius:
			values.border_top_left_radius(ComputeLength(p, font_size, document_font_size, dp_ratio, vp_dimensions));
			break;
		case PropertyId::BorderTopRightRadius:
			values.border_top_right_radius(ComputeLength(p, font_size, document_font_size, dp_ratio, vp_dimensions));
			break;
		case PropertyId::BorderBottomRightRadius:
			values.border_bottom_right_radius(ComputeLength(p, font_size, document_font_size, dp_ratio, vp_dimensions));
			break;
		case PropertyId::BorderBottomLeftRadius:
			values.border_bottom_left_radius(ComputeLength(p, font_size, document_font_size, dp_ratio, vp_dimensions));
			break;

		case PropertyId::Display:
			values.display((Display)p->Get<int>());
			break;
		case PropertyId::Position:
			values.position((Position)p->Get<int>());
			break;

		case PropertyId::Top:
			values.top(ComputeLengthPercentageAuto(p, font_size, document_font_size, dp_ratio, vp_dimensions));
			break;
		case PropertyId::Right:
			values.right(ComputeLengthPercentageAuto(p, font_size, document_font_size, dp_ratio, vp_dimensions));
			break;
		case PropertyId::Bottom:
			values.bottom(ComputeLengthPercentageAuto(p, font_size, document_font_size, dp_ratio, vp_dimensions));
			break;
		case PropertyId::Left:
			values.left(ComputeLengthPercentageAuto(p, font_size, document_font_size, dp_ratio, vp_dimensions));
			break;

		case PropertyId::Float:
			values.float_((Float)p->Get<int>());
			break;
		case PropertyId::Clear:
			values.clear((Clear)p->Get<int>());
			break;
		case PropertyId::BoxSizing:
			values.box_sizing((BoxSizing)p->Get<int>());
			break;

		case PropertyId::ZIndex:
			values.z_index((p->unit == Property::KEYWORD ? ZIndex(ZIndex::Auto) : ZIndex(ZIndex::Number, p->Get<float>())));
			break;

		case PropertyId::Width:
			values.width(ComputeLengthPercentageAuto(p, font_size, document_font_size, dp_ratio, vp_dimensions));
			break;
		case PropertyId::MinWidth:
			values.min_width(ComputeLengthPercentage(p, font_size, document_font_size, dp_ratio, vp_dimensions));
			break;
		case PropertyId::MaxWidth:
			values.max_width(ComputeMaxSize(p, font_size, document_font_size, dp_ratio, vp_dimensions));
			break;

		case PropertyId::Height:
			values.height(ComputeLengthPercentageAuto(p, font_size, document_font_size, dp_ratio, vp_dimensions));
			break;
		case PropertyId::MinHeight:
			values.min_height(ComputeLengthPercentage(p, font_size, document_font_size, dp_ratio, vp_dimensions));
			break;
		case PropertyId::MaxHeight:
			values.max_height(ComputeMaxSize(p, font_size, document_font_size, dp_ratio, vp_dimensions));
			break;

		case PropertyId::LineHeight:
			// (Line-height computed above)
			break;
		case PropertyId::VerticalAlign:
			values.vertical_align(ComputeVerticalAlign(p, values.line_height().value, font_size, document_font_size, dp_ratio, vp_dimensions));
			break;

		case PropertyId::OverflowX:
			values.overflow_x((Overflow)p->Get< int >());
			break;
		case PropertyId::OverflowY:
			values.overflow_y((Overflow)p->Get< int >());
			break;
		case PropertyId::Clip:
			values.clip(ComputeClip(p));
			break;
		case PropertyId::Visibility:
			values.visibility((Visibility)p->Get< int >());
			break;

		case PropertyId::BackgroundColor:
			values.background_color(p->Get<Colourb>());
			break;
		case PropertyId::Color:
			values.color(p->Get<Colourb>());
			break;
		case PropertyId::ImageColor:
			values.image_color(p->Get<Colourb>());
			break;
		case PropertyId::Opacity:
			values.opacity(p->Get<float>());
			break;

		case PropertyId::FontFamily:
			// Fetched from element's properties.
			dirty_font_face_handle = true;
			break;
		case PropertyId::FontStyle:
			values.font_style((FontStyle)p->Get< int >());
			dirty_font_face_handle = true;
			break;
		case PropertyId::FontWeight:
			values.font_weight((FontWeight)p->Get< int >());
			dirty_font_face_handle = true;
			break;
		case PropertyId::FontSize:
			// (font-size computed above)
			dirty_font_face_handle = true;
			break;
		case PropertyId::LetterSpacing:
			values.has_letter_spacing(p->unit != Property::KEYWORD);
			dirty_font_face_handle = true;
			break;

		case PropertyId::TextAlign:
			values.text_align((TextAlign)p->Get<int>());
			break;
		case PropertyId::TextDecoration:
			values.text_decoration((TextDecoration)p->Get<int>());
			break;
		case PropertyId::TextTransform:
			values.text_transform((TextTransform)p->Get<int>());
			break;
		case PropertyId::WhiteSpace:
			values.white_space((WhiteSpace)p->Get<int>());
			break;
		case PropertyId::WordBreak:
			values.word_break((WordBreak)p->Get<int>());
			break;

		case PropertyId::RowGap:
			values.row_gap(ComputeLengthPercentage(p, font_size, document_font_size, dp_ratio, vp_dimensions));
			break;
		case PropertyId::ColumnGap:
			values.column_gap(ComputeLengthPercentage(p, font_size, document_font_size, dp_ratio, vp_dimensions));
			break;

		case PropertyId::Drag:
			values.drag((Drag)p->Get< int >());
			break;
		case PropertyId::TabIndex:
			values.tab_index((TabIndex)p->Get< int >());
			break;
		case PropertyId::Focus:
			values.focus((Focus)p->Get<int>());
			break;
		case PropertyId::ScrollbarMargin:
			values.scrollbar_margin(ComputeLength(p, font_size, document_font_size, dp_ratio, vp_dimensions));
			break;
		case PropertyId::OverscrollBehavior:
			values.overscroll_behavior((OverscrollBehavior)p->Get<int>());
			break;
		case PropertyId::PointerEvents:
			values.pointer_events((PointerEvents)p->Get<int>());
			break;

		case PropertyId::Perspective:
			values.perspective(ComputeLength(p, font_size, document_font_size, dp_ratio, vp_dimensions));
			values.has_local_perspective(values.perspective() > 0.f);
			break;
		case PropertyId::PerspectiveOriginX:
			values.perspective_origin_x(ComputeOrigin(p, font_size, document_font_size, dp_ratio, vp_dimensions));
			break;
		case PropertyId::PerspectiveOriginY:
			values.perspective_origin_y(ComputeOrigin(p, font_size, document_font_size, dp_ratio, vp_dimensions));
			break;

		case PropertyId::Transform:
			values.has_local_transform(p->Get<TransformPtr>() != nullptr);
			break;
		case PropertyId::TransformOriginX:
			values.transform_origin_x(ComputeOrigin(p, font_size, document_font_size, dp_ratio, vp_dimensions));
			break;
		case PropertyId::TransformOriginY:
			values.transform_origin_y(ComputeOrigin(p, font_size, document_font_size, dp_ratio, vp_dimensions));
			break;
		case PropertyId::TransformOriginZ:
			values.transform_origin_z(ComputeLength(p, font_size, document_font_size, dp_ratio, vp_dimensions));
			break;

		case PropertyId::Decorator:
			values.has_decorator(p->unit == Property::DECORATOR);
			break;
		case PropertyId::FontEffect:
			values.has_font_effect((p->unit == Property::FONTEFFECT));
			break;
		case PropertyId::FlexBasis:
			values.flex_basis(ComputeLengthPercentageAuto(p, font_size, document_font_size, dp_ratio, vp_dimensions));
			break;

		// Fetched from element's properties.
		case PropertyId::Cursor:
		case PropertyId::Transition:
		case PropertyId::Animation:
		case PropertyId::AlignContent:
		case PropertyId::AlignItems:
		case PropertyId::AlignSelf:
		case PropertyId::FlexDirection:
		case PropertyId::FlexGrow:
		case PropertyId::FlexShrink:
		case PropertyId::FlexWrap:
		case PropertyId::JustifyContent:
			break;
		// Unhandled properties. Must be manually retrieved with 'GetProperty()'.
		case PropertyId::FillImage:
		case PropertyId::CaretColor:
			break;
		// Invalid properties
		case PropertyId::Invalid:
		case PropertyId::NumDefinedIds:
		case PropertyId::MaxNumIds:
			break;
		}
		// clang-format on
	}

	// The font-face handle is nulled when local font properties are set. In that case we need to retrieve a new handle.
	if (dirty_font_face_handle)
	{
		RMLUI_ZoneScopedN("FontFaceHandle");
		values.font_face_handle(
			GetFontEngineInterface()->GetFontFaceHandle(values.font_family(), values.font_style(), values.font_weight(), (int)values.font_size()));
	}

	// Next, pass inheritable dirty properties onto our children
	PropertyIdSet dirty_inherited_properties = (dirty_properties & StyleSheetSpecification::GetRegisteredInheritedProperties());

	if (!dirty_inherited_properties.Empty())
	{
		for (int i = 0; i < element->GetNumChildren(true); i++)
		{
			auto child = element->GetChild(i);
			child->GetStyle()->dirty_properties |= dirty_inherited_properties;
		}
	}

	PropertyIdSet result(std::move(dirty_properties));
	dirty_properties.Clear();
	return result;
}

} // namespace Rml<|MERGE_RESOLUTION|>--- conflicted
+++ resolved
@@ -65,13 +65,8 @@
 	element = _element;
 }
 
-<<<<<<< HEAD
-// Returns one of this element's properties.
 const Property* ElementStyle::GetLocalProperty(PropertyId id, const ResolvedPropertiesDictionary& inline_properties,
 	const ResolvedPropertiesDictionary& definition_properties)
-=======
-const Property* ElementStyle::GetLocalProperty(PropertyId id, const PropertyDictionary& inline_properties, const ElementDefinition* definition)
->>>>>>> 74928762
 {
 	// Check for overriding local properties.
 	const Property* property = inline_properties.GetProperty(id);
@@ -82,14 +77,9 @@
 	return definition_properties.GetProperty(id);
 }
 
-<<<<<<< HEAD
 // Returns one of this element's properties.
 const Property* ElementStyle::GetProperty(PropertyId id, const Element* element, const ResolvedPropertiesDictionary& inline_properties,
 	const ResolvedPropertiesDictionary& definition_properties)
-=======
-const Property* ElementStyle::GetProperty(PropertyId id, const Element* element, const PropertyDictionary& inline_properties,
-	const ElementDefinition* definition)
->>>>>>> 74928762
 {
 	const Property* local_property = GetLocalProperty(id, inline_properties, definition_properties);
 	if (local_property)
@@ -118,7 +108,6 @@
 	return property->GetDefaultValue();
 }
 
-<<<<<<< HEAD
 const Property* ElementStyle::GetLocalPropertyVariable(String const& name, const ResolvedPropertiesDictionary& inline_properties,
 	const ResolvedPropertiesDictionary& definition_properties)
 {
@@ -155,10 +144,6 @@
 // Properties that are part of a transition are removed from the properties list.
 void ElementStyle::TransitionPropertyChanges(Element* element, PropertyIdSet& properties, const ResolvedPropertiesDictionary& local_properties,
 	const ResolvedPropertiesDictionary& old_definition_properties, const ResolvedPropertiesDictionary& new_definition_properties)
-=======
-void ElementStyle::TransitionPropertyChanges(Element* element, PropertyIdSet& properties, const PropertyDictionary& inline_properties,
-	const ElementDefinition* old_definition, const ElementDefinition* new_definition)
->>>>>>> 74928762
 {
 	// Apply transition to relevant properties if a transition is defined on element.
 	// Properties that are part of a transition are removed from the properties list.
@@ -167,15 +152,9 @@
 	if (properties.Empty())
 		return;
 
-<<<<<<< HEAD
-	// We get the local property instead of the computed value here, because we want to intercept property changes even before the computed values are ready.
-	// Now that we have the concept of computed values, we may want do this operation directly on them instead.
-	if (const Property* transition_property = GetLocalProperty(PropertyId::Transition, local_properties, new_definition_properties))
-=======
 	// We get the local property instead of the computed value here, because we want to intercept property changes even before the computed values are
 	// ready. Now that we have the concept of computed values, we may want do this operation directly on them instead.
-	if (const Property* transition_property = GetLocalProperty(PropertyId::Transition, inline_properties, new_definition))
->>>>>>> 74928762
+	if (const Property* transition_property = GetLocalProperty(PropertyId::Transition, local_properties, new_definition_properties))
 	{
 		if (transition_property->value.GetType() != Variant::TRANSITIONLIST)
 			return;
@@ -398,9 +377,9 @@
 	return true;
 }
 
+// Removes a local property override on the element.
 void ElementStyle::RemoveProperty(PropertyId id)
 {
-<<<<<<< HEAD
 	if (inline_properties.RemoveProperty(id))
 		DirtyProperty(id);
 }
@@ -412,15 +391,6 @@
 }
 
 // Returns one of this element's properties.
-=======
-	int size_before = inline_properties.GetNumProperties();
-	inline_properties.RemoveProperty(id);
-
-	if (inline_properties.GetNumProperties() != size_before)
-		DirtyProperty(id);
-}
-
->>>>>>> 74928762
 const Property* ElementStyle::GetProperty(PropertyId id) const
 {
 	return GetProperty(id, element, inline_properties, definition_properties);
@@ -431,6 +401,7 @@
 	return GetPropertyVariable(name, element, inline_properties, definition_properties);
 }
 
+// Returns one of this element's properties.
 const Property* ElementStyle::GetLocalProperty(PropertyId id) const
 {
 	return GetLocalProperty(id, inline_properties, definition_properties);
@@ -559,7 +530,6 @@
 		element->GetChild(i)->GetStyle()->DirtyPropertiesWithUnitsRecursive(units);
 }
 
-<<<<<<< HEAD
 void ElementStyle::DirtyVariable(String const& name)
 {
 	dirty_variables.insert(name);
@@ -568,11 +538,6 @@
 bool ElementStyle::AnyPropertiesDirty() const 
 {
 	return !dirty_properties.Empty() || !dirty_variables.empty() || inline_properties.AnyPropertiesDirty() || definition_properties.AnyPropertiesDirty();
-=======
-bool ElementStyle::AnyPropertiesDirty() const
-{
-	return !dirty_properties.Empty();
->>>>>>> 74928762
 }
 
 PropertiesIterator ElementStyle::Iterate() const
@@ -600,15 +565,12 @@
 	return PropertiesIterator(it_style_begin, it_style_end, it_definition, it_definition_end);
 }
 
-<<<<<<< HEAD
 UnorderedSet<String> ElementStyle::GetDirtyVariables() const
 {
 	return dirty_variables;
 }
 
 // Sets a single property as dirty.
-=======
->>>>>>> 74928762
 void ElementStyle::DirtyProperty(PropertyId id)
 {
 	dirty_properties.Insert(id);
