/*
 * This source file is part of RmlUi, the HTML/CSS Interface Middleware
 *
 * For the latest information, see http://github.com/mikke89/RmlUi
 *
 * Copyright (c) 2008-2010 CodePoint Ltd, Shift Technology Ltd
 * Copyright (c) 2019-2023 The RmlUi Team, and contributors
 *
 * Permission is hereby granted, free of charge, to any person obtaining a copy
 * of this software and associated documentation files (the "Software"), to deal
 * in the Software without restriction, including without limitation the rights
 * to use, copy, modify, merge, publish, distribute, sublicense, and/or sell
 * copies of the Software, and to permit persons to whom the Software is
 * furnished to do so, subject to the following conditions:
 *
 * The above copyright notice and this permission notice shall be included in
 * all copies or substantial portions of the Software.
 *
 * THE SOFTWARE IS PROVIDED "AS IS", WITHOUT WARRANTY OF ANY KIND, EXPRESS OR
 * IMPLIED, INCLUDING BUT NOT LIMITED TO THE WARRANTIES OF MERCHANTABILITY,
 * FITNESS FOR A PARTICULAR PURPOSE AND NONINFRINGEMENT. IN NO EVENT SHALL THE
 * AUTHORS OR COPYRIGHT HOLDERS BE LIABLE FOR ANY CLAIM, DAMAGES OR OTHER
 * LIABILITY, WHETHER IN AN ACTION OF CONTRACT, TORT OR OTHERWISE, ARISING FROM,
 * OUT OF OR IN CONNECTION WITH THE SOFTWARE OR THE USE OR OTHER DEALINGS IN
 * THE SOFTWARE.
 *
 */

#include "ElementStyle.h"
#include "../../Include/RmlUi/Core/ComputedValues.h"
#include "../../Include/RmlUi/Core/Context.h"
#include "../../Include/RmlUi/Core/Core.h"
#include "../../Include/RmlUi/Core/ElementDocument.h"
#include "../../Include/RmlUi/Core/ElementUtilities.h"
#include "../../Include/RmlUi/Core/FontEngineInterface.h"
#include "../../Include/RmlUi/Core/Log.h"
#include "../../Include/RmlUi/Core/Math.h"
#include "../../Include/RmlUi/Core/Profiling.h"
#include "../../Include/RmlUi/Core/Property.h"
#include "../../Include/RmlUi/Core/PropertyDefinition.h"
#include "../../Include/RmlUi/Core/PropertyDictionary.h"
#include "../../Include/RmlUi/Core/PropertyIdSet.h"
#include "../../Include/RmlUi/Core/StyleSheet.h"
#include "../../Include/RmlUi/Core/StyleSheetSpecification.h"
#include "../../Include/RmlUi/Core/TransformPrimitive.h"
#include "ComputeProperty.h"
#include "ElementDecoration.h"
#include "ElementDefinition.h"
#include "PropertiesIterator.h"
#include <algorithm>

namespace Rml {

inline PseudoClassState operator|(PseudoClassState lhs, PseudoClassState rhs)
{
	return PseudoClassState(int(lhs) | int(rhs));
}
inline PseudoClassState operator&(PseudoClassState lhs, PseudoClassState rhs)
{
	return PseudoClassState(int(lhs) & int(rhs));
}

ElementStyle::ElementStyle(Element* _element)
{
	element = _element;
}

const Property* ElementStyle::GetLocalProperty(PropertyId id, const PropertyDictionary& inline_properties, const ElementDefinition* definition)
{
	// Check for overriding local properties.
	const Property* property = inline_properties.GetProperty(id);
	if (property)
		return property;

	// Check for a property defined in an RCSS rule.
	if (definition)
		return definition->GetProperty(id);

	return nullptr;
}

const Property* ElementStyle::GetProperty(PropertyId id, const Element* element, const PropertyDictionary& inline_properties,
	const ElementDefinition* definition)
{
	const Property* local_property = GetLocalProperty(id, inline_properties, definition);
	if (local_property)
		return local_property;

	// Fetch the property specification.
	const PropertyDefinition* property = StyleSheetSpecification::GetProperty(id);
	if (!property)
		return nullptr;

	// If we can inherit this property, return our parent's property.
	if (property->IsInherited())
	{
		Element* parent = element->GetParentNode();
		while (parent)
		{
			const Property* parent_property = parent->GetStyle()->GetLocalProperty(id);
			if (parent_property)
				return parent_property;

			parent = parent->GetParentNode();
		}
	}

	// No property available! Return the default value.
	return property->GetDefaultValue();
}

const Property* ElementStyle::GetLocalPropertyVariable(String const& name, const PropertyDictionary& inline_properties,
	const ElementDefinition* definition)
{
	// Check for overriding local properties.
	const Property* property = inline_properties.GetPropertyVariable(name);
	if (property)
		return property;

	// Check for a property variable defined in an RCSS rule.
	if (definition)
		return definition->GetPropertyVariable(name);

	return nullptr;
}

const Property* ElementStyle::GetPropertyVariable(String const& name, const Element* element, const PropertyDictionary& inline_properties,
	const ElementDefinition* definition)
{
	const Property* local_property = GetLocalPropertyVariable(name, inline_properties, definition);
	if (local_property)
		return local_property;

	Element* parent = element->GetParentNode();
	while (parent)
	{
		const Property* parent_property = parent->GetStyle()->GetLocalPropertyVariable(name);
		if (parent_property)
			return parent_property;

		parent = parent->GetParentNode();
	}

	// No property variable available!
	return nullptr;
}

void ElementStyle::TransitionPropertyChanges(Element* element, PropertyIdSet& properties, const PropertyDictionary& inline_properties,
	const ElementDefinition* old_definition, const ElementDefinition* new_definition)
{
	// Apply transition to relevant properties if a transition is defined on element.
	// Properties that are part of a transition are removed from the properties list.

	RMLUI_ASSERT(element);
	if (!old_definition || !new_definition || properties.Empty())
		return;

	// We get the local property instead of the computed value here, because we want to intercept property changes even before the computed values are
	// ready. Now that we have the concept of computed values, we may want do this operation directly on them instead.
	if (const Property* transition_property = GetLocalProperty(PropertyId::Transition, inline_properties, new_definition))
	{
		if (transition_property->value.GetType() != Variant::TRANSITIONLIST)
			return;

		const TransitionList& transition_list = transition_property->value.GetReference<TransitionList>();

		if (!transition_list.none)
		{
			static const PropertyDictionary empty_properties;
			PropertyDictionary new_inline_properties;

			// resolve all variables and dependent shorthands in the new definition
			UnorderedSet<String> resolved;
			auto dirty = new_definition->GetPropertyVariableNames();
			for (auto const& it : dirty)
				ResolvePropertyVariable(new_inline_properties, it, resolved, dirty, element, empty_properties, new_definition);

			PropertyIdSet dirty_properties;
			for (auto const& it : new_definition->GetDependentShorthandIds())
				ResolveShorthand(new_inline_properties, it, dirty_properties, element, new_inline_properties, new_definition);

			auto add_transition = [&](const Transition& transition) {
				bool transition_added = false;
				const Property* start_value = GetProperty(transition.id, element, inline_properties, old_definition);

				ResolveProperty(new_inline_properties, transition.id, element, new_inline_properties, new_definition);
				const Property* target_value = GetProperty(transition.id, element, new_inline_properties, new_definition);

				if (start_value && target_value && (*start_value != *target_value))
					transition_added = element->StartTransition(transition, *start_value, *target_value);
				return transition_added;
			};

			if (transition_list.all)
			{
				Transition transition = transition_list.transitions[0];
				for (auto it = properties.begin(); it != properties.end();)
				{
					transition.id = *it;
					if (add_transition(transition))
						it = properties.Erase(it);
					else
						++it;
				}
			}
			else
			{
				for (const Transition& transition : transition_list.transitions)
				{
					if (properties.Contains(transition.id))
					{
						if (add_transition(transition))
							properties.Erase(transition.id);
					}
				}
			}
		}
	}
}

void ElementStyle::UpdateDefinition()
{
	RMLUI_ZoneScoped;

	SharedPtr<const ElementDefinition> new_definition;

	if (const StyleSheet* style_sheet = element->GetStyleSheet())
	{
		new_definition = style_sheet->GetElementDefinition(element);
	}

	// Switch the property definitions if the definition has changed.
	if (new_definition != definition)
	{
		PropertyIdSet changed_properties;
		UnorderedSet<ShorthandId> changed_dependent_shorthands;
		UnorderedSet<String> changed_variables;

		if (definition)
		{
			changed_properties = definition->GetPropertyIds();
			changed_dependent_shorthands = definition->GetDependentShorthandIds();
			changed_variables = definition->GetPropertyVariableNames();
		}

		if (new_definition)
		{
			changed_properties |= new_definition->GetPropertyIds();
			auto const& new_vars = new_definition->GetPropertyVariableNames();
			changed_variables.insert(new_vars.begin(), new_vars.end());
			auto const& new_deps = new_definition->GetDependentShorthandIds();
			changed_dependent_shorthands.insert(new_deps.begin(), new_deps.end());
		}

		if (definition && new_definition)
		{
			// Remove properties that compare equal from the changed list.
			const PropertyIdSet properties_in_both_definitions = (definition->GetPropertyIds() & new_definition->GetPropertyIds());

			for (PropertyId id : properties_in_both_definitions)
			{
				const Property* p0 = definition->GetProperty(id);
				const Property* p1 = new_definition->GetProperty(id);
				if (p0 && p1 && *p0 == *p1)
					changed_properties.Erase(id);
			}

			// Transition changed properties if transition property is set
			TransitionPropertyChanges(element, changed_properties, inline_properties, definition.get(), new_definition.get());
		}

		definition = new_definition;

		for (auto const& name : changed_variables)
			DirtyPropertyVariable(name);

		for (auto const& id : changed_dependent_shorthands)
		{
			dirty_shorthands.insert(id);
			UpdateShorthandDependencies(id);
		}

		DirtyProperties(changed_properties);
		for (auto const& id : changed_properties)
			UpdatePropertyDependencies(id);

		// cleanup resolved properties
		auto props = inline_properties.GetProperties();
		for (auto const& it : props)
		{
			auto prop = source_inline_properties.GetProperty(it.first);
			if (!prop || prop->unit == Property::PROPERTYVARIABLETERM)
			{
				inline_properties.RemoveProperty(it.first);
				DirtyProperty(it.first);
			}
		}
		auto vars = inline_properties.GetPropertyVariables();
		for (auto const& it : vars)
		{
			auto var = source_inline_properties.GetPropertyVariable(it.first);
			if (!var || var->unit == Property::PROPERTYVARIABLETERM)
			{
				inline_properties.RemovePropertyVariable(it.first);
				dirty_variables.insert(it.first);
			}
		}
	}
}

bool ElementStyle::SetPseudoClass(const String& pseudo_class, bool activate, bool override_class)
{
	bool changed = false;

	if (activate)
	{
		PseudoClassState& state = pseudo_classes[pseudo_class];
		changed = (state == PseudoClassState::Clear);
		state = (state | (override_class ? PseudoClassState::Override : PseudoClassState::Set));
	}
	else
	{
		auto it = pseudo_classes.find(pseudo_class);
		if (it != pseudo_classes.end())
		{
			PseudoClassState& state = it->second;
			state = (state & (override_class ? PseudoClassState::Set : PseudoClassState::Override));
			if (state == PseudoClassState::Clear)
			{
				pseudo_classes.erase(it);
				changed = true;
			}
		}
	}

	return changed;
}

bool ElementStyle::IsPseudoClassSet(const String& pseudo_class) const
{
	return (pseudo_classes.count(pseudo_class) == 1);
}

const PseudoClassMap& ElementStyle::GetActivePseudoClasses() const
{
	return pseudo_classes;
}

bool ElementStyle::SetClass(const String& class_name, bool activate)
{
	const auto class_location = std::find(classes.begin(), classes.end(), class_name);

	bool changed = false;
	if (activate)
	{
		if (class_location == classes.end())
		{
			classes.push_back(class_name);
			changed = true;
		}
	}
	else
	{
		if (class_location != classes.end())
		{
			classes.erase(class_location);
			changed = true;
		}
	}

	return changed;
}

bool ElementStyle::IsClassSet(const String& class_name) const
{
	return std::find(classes.begin(), classes.end(), class_name) != classes.end();
}

void ElementStyle::SetClassNames(const String& class_names)
{
	classes.clear();
	StringUtilities::ExpandString(classes, class_names, ' ');
}

String ElementStyle::GetClassNames() const
{
	String class_names;
	for (size_t i = 0; i < classes.size(); i++)
	{
		if (i != 0)
		{
			class_names += " ";
		}
		class_names += classes[i];
	}

	return class_names;
}

const StringList& ElementStyle::GetClassNameList() const
{
	return classes;
}

bool ElementStyle::SetProperty(PropertyId id, const Property& property)
{
	Property new_property = property;

	new_property.definition = StyleSheetSpecification::GetProperty(id);
	if (!new_property.definition)
		return false;

	source_inline_properties.SetProperty(id, new_property);

	// directly copy to resolved values if not variable-dependent
	if (property.unit != Property::PROPERTYVARIABLETERM)
		inline_properties.SetProperty(id, new_property);

	UpdatePropertyDependencies(id);

	DirtyProperty(id);

	return true;
}

bool ElementStyle::SetDependentShorthand(ShorthandId id, const PropertyVariableTerm& property)
{
	source_inline_properties.SetDependent(id, property);
	UpdateShorthandDependencies(id);
	dirty_shorthands.insert(id);
	return true;
}

bool ElementStyle::SetPropertyVariable(const String& name, const Property& variable)
{
	source_inline_properties.SetPropertyVariable(name, variable);
	// directly copy to resolved values if not variable-dependent
	if (variable.unit != Property::PROPERTYVARIABLETERM)
		inline_properties.SetPropertyVariable(name, variable);

	DirtyPropertyVariable(name);

	return true;
}

void ElementStyle::RemoveProperty(PropertyId id)
{
	int size_before = source_inline_properties.GetNumProperties();
	source_inline_properties.RemoveProperty(id);
	inline_properties.RemoveProperty(id);
	UpdatePropertyDependencies(id);

	if (source_inline_properties.GetNumProperties() != size_before)
		DirtyProperty(id);
}

void ElementStyle::RemovePropertyVariable(const String& name)
{
	int size_before = source_inline_properties.GetNumPropertyVariables();
	source_inline_properties.RemovePropertyVariable(name);

	if (source_inline_properties.GetNumPropertyVariables() != size_before)
		DirtyPropertyVariable(name);
}

const Property* ElementStyle::GetProperty(PropertyId id) const
{
	return GetProperty(id, element, inline_properties, definition.get());
}

const Property* ElementStyle::GetPropertyVariable(const String& name) const
{
	return GetPropertyVariable(name, element, inline_properties, definition.get());
}

const Property* ElementStyle::GetLocalProperty(PropertyId id) const
{
	return GetLocalProperty(id, inline_properties, definition.get());
}

const Property* ElementStyle::GetLocalPropertyVariable(const String& name) const
{
	return GetLocalPropertyVariable(name, inline_properties, definition.get());
}

const PropertyMap& ElementStyle::GetLocalStyleProperties() const
{
	return source_inline_properties.GetProperties();
}

const PropertyVariableMap& ElementStyle::GetLocalStylePropertyVariables() const
{
	return source_inline_properties.GetPropertyVariables();
}

static float ComputeLength(NumericValue value, Element* element)
{
	float font_size = 0.f;
	float doc_font_size = 0.f;
	float dp_ratio = 1.0f;
	Vector2f vp_dimensions(1.0f);

	switch (value.unit)
	{
	case Unit::EM: font_size = element->GetComputedValues().font_size(); break;
	case Unit::REM:
		if (ElementDocument* document = element->GetOwnerDocument())
			doc_font_size = document->GetComputedValues().font_size();
		else
			doc_font_size = DefaultComputedValues.font_size();
		break;
	case Unit::DP:
		if (Context* context = element->GetContext())
			dp_ratio = context->GetDensityIndependentPixelRatio();
		break;
	case Unit::VW:
	case Unit::VH:
		if (Context* context = element->GetContext())
			vp_dimensions = Vector2f(context->GetDimensions());
		break;
	default: break;
	}

	const float result = ComputeLength(value, font_size, doc_font_size, dp_ratio, vp_dimensions);
	return result;
}

float ElementStyle::ResolveNumericValue(NumericValue value, float base_value) const
{
	if (Any(value.unit & Unit::ABSOLUTE_LENGTH))
		return ComputeAbsoluteLength(value);
	else if (Any(value.unit & Unit::LENGTH))
		return ComputeLength(value, element);

	switch (value.unit)
	{
	case Unit::NUMBER: return value.number * base_value;
	case Unit::PERCENT: return value.number * base_value * 0.01f;
	case Unit::X: return value.number;
	case Unit::DEG:
	case Unit::RAD: return ComputeAngle(value);
	default: break;
	}

	RMLUI_ERROR;
	return 0.f;
}

float ElementStyle::ResolveRelativeLength(NumericValue value, RelativeTarget relative_target) const
{
	// There is an exception on font-size properties, as 'em' units here refer to parent font size instead
	if (Any(value.unit & Unit::LENGTH) && !(value.unit == Unit::EM && relative_target == RelativeTarget::ParentFontSize))
	{
		const float result = ComputeLength(value, element);
		return result;
	}

	float base_value = 0.0f;

	switch (relative_target)
	{
	case RelativeTarget::None: base_value = 1.0f; break;
	case RelativeTarget::ContainingBlockWidth: base_value = element->GetContainingBlock().x; break;
	case RelativeTarget::ContainingBlockHeight: base_value = element->GetContainingBlock().y; break;
	case RelativeTarget::FontSize: base_value = element->GetComputedValues().font_size(); break;
	case RelativeTarget::ParentFontSize:
	{
		auto p = element->GetParentNode();
		base_value = (p ? p->GetComputedValues().font_size() : DefaultComputedValues.font_size());
	}
	break;
	case RelativeTarget::LineHeight: base_value = element->GetLineHeight(); break;
	}

	float scale_value = 0.0f;

	switch (value.unit)
	{
	case Unit::EM:
	case Unit::NUMBER: scale_value = value.number; break;
	case Unit::PERCENT: scale_value = value.number * 0.01f; break;
	default: break;
	}

	return base_value * scale_value;
}

void ElementStyle::DirtyInheritedProperties()
{
	dirty_properties |= StyleSheetSpecification::GetRegisteredInheritedProperties();
}

void ElementStyle::DirtyPropertiesWithUnits(Units units)
{
	// Dirty all the properties of this element that use the unit(s).
	for (auto it = Iterate(); !it.AtEnd(); ++it)
	{
		auto name_property_pair = *it;
		PropertyId id = name_property_pair.first;
		const Property& property = name_property_pair.second;
		if (Any(property.unit & units))
			DirtyProperty(id);
	}
}

void ElementStyle::DirtyPropertiesWithUnitsRecursive(Units units)
{
	DirtyPropertiesWithUnits(units);

	// Now dirty all of our descendant's properties that use the unit(s).
	int num_children = element->GetNumChildren(true);
	for (int i = 0; i < num_children; ++i)
		element->GetChild(i)->GetStyle()->DirtyPropertiesWithUnitsRecursive(units);
}

void ElementStyle::DirtyPropertyVariable(String const& name)
{
	dirty_variables.insert(name);
}

bool ElementStyle::AnyPropertiesDirty() const
{
	return !dirty_properties.Empty() || !dirty_variables.empty();
}

PropertiesIterator ElementStyle::Iterate() const
{
	// Note: Value initialized iterators are only guaranteed to compare equal in C++14, and only for iterators
	// satisfying the ForwardIterator requirements.
#ifdef _MSC_VER
	// Null forward iterator supported since VS 2015
	static_assert(_MSC_VER >= 1900, "Visual Studio 2015 or higher required, see comment.");
#else
	static_assert(__cplusplus >= 201402L, "C++14 or higher required, see comment.");
#endif

	const PropertyMap& property_map = inline_properties.GetProperties();
	auto it_style_begin = property_map.begin();
	auto it_style_end = property_map.end();

	PropertyMap::const_iterator it_definition{}, it_definition_end{};
	if (definition)
	{
		const PropertyMap& definition_properties = definition->GetProperties().GetProperties();
		it_definition = definition_properties.begin();
		it_definition_end = definition_properties.end();
	}
	return PropertiesIterator(it_style_begin, it_style_end, it_definition, it_definition_end);
}

UnorderedSet<String> ElementStyle::GetDirtyPropertyVariables() const
{
	return dirty_variables;
}

void ElementStyle::DirtyProperty(PropertyId id)
{
	dirty_properties.Insert(id);
}

void ElementStyle::DirtyProperties(const PropertyIdSet& properties)
{
	dirty_properties |= properties;
}

void ElementStyle::ResolveProperty(PropertyDictionary& output, PropertyId id, const Element* element, const PropertyDictionary& inline_properties,
	const ElementDefinition* definition)
{
	auto prop = GetLocalProperty(id, inline_properties, definition);
	if (!prop)
	{
		output.RemoveProperty(id);
	}
	else if (prop->unit == Property::PROPERTYVARIABLETERM)
	{
		String string_value;
		ResolvePropertyVariableTerm(string_value, prop->value.GetReference<PropertyVariableTerm>(), element, inline_properties, definition);
		auto property_def = StyleSheetSpecification::GetProperty(id);
		if (property_def)
		{
			Property parsed_value;
			if (property_def->ParseValue(parsed_value, string_value))
				output.SetProperty(id, parsed_value);
			else
				Log::Message(Log::LT_ERROR, "Failed to parse RCSS variable-dependent property '%s' with value '%s'.",
					StyleSheetSpecification::GetPropertyName(id).c_str(), string_value.c_str());
		}
	}
}

void ElementStyle::ResolveShorthand(PropertyDictionary& output, ShorthandId id, PropertyIdSet& dirty_properties, const Element* element,
	const PropertyDictionary& inline_properties, const ElementDefinition* definition)
{
	auto shorthand = inline_properties.GetDependentShorthand(id);
	if (definition && !shorthand)
		shorthand = definition->GetDependentShorthand(id);

	auto underlying = StyleSheetSpecification::GetShorthandUnderlyingProperties(id);

	if (!shorthand)
	{
		// clear out old values
		for (auto const& prop : underlying)
			output.RemoveProperty(prop);
		return;
	}

	String string_value;
	ResolvePropertyVariableTerm(string_value, *shorthand, element, inline_properties, definition);

	StyleSheetSpecification::ParseShorthandDeclaration(output, id, string_value);
	dirty_properties |= underlying;
}

void ElementStyle::ResolvePropertyVariable(PropertyDictionary& output, const String& name, UnorderedSet<String>& resolved_set,
	const UnorderedSet<String>& dirty_set, const Element* element, const PropertyDictionary& inline_properties, const ElementDefinition* definition)
{
	if (!resolved_set.insert(name).second)
		return;

	auto var = GetLocalPropertyVariable(name, inline_properties, definition);
	if (!var)
	{
		output.RemovePropertyVariable(name);
	}
	else if (var->unit == Property::PROPERTYVARIABLETERM)
	{
<<<<<<< HEAD
		// resolve dirty variable dependencies first
		auto const& term = var->value.GetReference<PropertyVariableTerm>();
		for (auto const& atom : term)
		{
			if (!atom.variable.empty() && dirty_set.find(atom.variable) != dirty_set.end())
				ResolvePropertyVariable(output, atom.variable, resolved_set, dirty_set, element, inline_properties, definition);
		}

		// resolve actual variable using output dictionary as inline source!
		String string_value;
		ResolvePropertyVariableTerm(string_value, term, element, output, definition);
		output.SetPropertyVariable(name, Property(string_value, Property::STRING));
	}
}
=======
		if (auto p = GetLocalProperty(PropertyId::FontSize))
			values.font_size(ComputeFontsize(p->GetNumericValue(), values, parent_values, document_values, dp_ratio, vp_dimensions));
		else if (parent_values)
			values.font_size(parent_values->font_size());
>>>>>>> ec77ea9b

void ElementStyle::ResolvePropertyVariableTerm(String& output, const PropertyVariableTerm& term, const Element* element,
	const PropertyDictionary& inline_properties, const ElementDefinition* definition)
{
	StringList atoms;
	for (auto const& atom : term)
	{
		if (!atom.variable.empty())
		{
			const Property* var = GetPropertyVariable(atom.variable, element, inline_properties, definition);
			if (var)
			{
				if (var->unit == Property::PROPERTYVARIABLETERM)
				{
					if (atom.constant.empty())
						Log::Message(Log::LT_ERROR, "Failed to resolve RCSS variable '%s'. Has not been resolved yet.", atom.variable.c_str());
				}
				else
				{
					atoms.push_back(var->ToString());
				}
			}
			else
			{
				if (atom.constant.empty())
					Log::Message(Log::LT_ERROR, "Failed to resolve RCSS variable '%s'. No fallback was provided.", atom.variable.c_str());

				atoms.push_back(atom.constant);
			}
		}
		else
			atoms.push_back(atom.constant);
	}

	// Join without any actual delimiter, thus \0
	StringUtilities::JoinString(output, atoms, '\0');
}

void ElementStyle::UpdatePropertyDependencies(PropertyId id)
{
	for (auto iter = property_dependencies.begin(); iter != property_dependencies.end();)
	{
		if (iter->second == id)
			iter = property_dependencies.erase(iter);
		else
			++iter;
	}

	auto property = GetProperty(id);

	if (property && property->unit == Property::PROPERTYVARIABLETERM)
	{
		auto term = property->value.GetReference<PropertyVariableTerm>();
		for (auto const& atom : term)
			if (!atom.variable.empty())
				property_dependencies.insert(std::make_pair(atom.variable, id));
	}
}

void ElementStyle::UpdateShorthandDependencies(ShorthandId id)
{
	for (auto iter = shorthand_dependencies.begin(); iter != shorthand_dependencies.end();)
	{
		if (iter->second == id)
			iter = shorthand_dependencies.erase(iter);
		else
			++iter;
	}

	auto shorthand = source_inline_properties.GetDependentShorthand(id);
	if (definition && !shorthand)
		shorthand = definition->GetDependentShorthand(id);

	if (shorthand)
		for (auto const& atom : *shorthand)
			if (!atom.variable.empty())
				shorthand_dependencies.insert(std::make_pair(atom.variable, id));
}

PropertyIdSet ElementStyle::ComputeValues(Style::ComputedValues& values, const Style::ComputedValues* parent_values,
	const Style::ComputedValues* document_values, bool values_are_default_initialized, float dp_ratio, Vector2f vp_dimensions)
{
	// update variables and dirty relevant properties
	if (!dirty_variables.empty())
	{
		UnorderedSet<String> resolved_set;
		for (auto const& name : dirty_variables)
		{
			ResolvePropertyVariable(inline_properties, name, resolved_set, dirty_variables, element, source_inline_properties, definition.get());

			auto dependent_properties = property_dependencies.equal_range(name);
			for (auto it = dependent_properties.first; it != dependent_properties.second; ++it)
				DirtyProperty(it->second);

			auto dependent_shorthands = shorthand_dependencies.equal_range(name);
			for (auto it = dependent_shorthands.first; it != dependent_shorthands.second; ++it)
				dirty_shorthands.insert(it->second);
		}
	}

	if (!dirty_shorthands.empty())
	{
		for (auto const& id : dirty_shorthands)
			ResolveShorthand(inline_properties, id, dirty_properties, element, source_inline_properties, definition.get());

		dirty_shorthands.clear();
	}

	if (!dirty_properties.Empty())
	{
		RMLUI_ZoneScopedC(0xFF7F50);

		// resolve potentially variable-dependent properties
		for (auto const& id : dirty_properties)
			ResolveProperty(inline_properties, id, element, source_inline_properties, definition.get());

		// Generally, this is how it works:
		//   1. Assign default values (clears any removed properties)
		//   2. Inherit inheritable values from parent
		//   3. Assign any local properties (from inline style or stylesheet)
		//   4. Dirty properties in children that are inherited

		const float font_size_before = values.font_size();
		const Style::LineHeight line_height_before = values.line_height();

		// The next flag is just a small optimization, if the element was just created we don't need to copy all the default values.
		if (!values_are_default_initialized)
		{
			// This needs to be done in case some properties were removed and thus not in our local style anymore.
			// If we skipped this, the old dirty value would be unmodified, instead, now it is set to its default value.
			// Strictly speaking, we only really need to do this for the dirty, non-inherited values. However, in most
			// cases it seems simply assigning all non-inherited values is faster than iterating the dirty properties.
			values.CopyNonInherited(DefaultComputedValues);
		}

		if (parent_values)
			values.CopyInherited(*parent_values);
		else if (!values_are_default_initialized)
			values.CopyInherited(DefaultComputedValues);

		bool dirty_em_properties = false;

		// Always do font-size first if dirty, because of em-relative values
		if (dirty_properties.Contains(PropertyId::FontSize))
		{
			if (auto p = GetLocalProperty(PropertyId::FontSize))
				values.font_size(ComputeFontsize(*p, values, parent_values, document_values, dp_ratio, vp_dimensions));
			else if (parent_values)
				values.font_size(parent_values->font_size());

			if (font_size_before != values.font_size())
			{
				dirty_em_properties = true;
				dirty_properties.Insert(PropertyId::LineHeight);
			}
		}
		else
		{
			values.font_size(font_size_before);
		}

		const float font_size = values.font_size();
		const float document_font_size = (document_values ? document_values->font_size() : DefaultComputedValues.font_size());

		// Since vertical-align depends on line-height we compute this before iteration
		if (dirty_properties.Contains(PropertyId::LineHeight))
		{
			if (auto p = GetLocalProperty(PropertyId::LineHeight))
			{
				values.line_height(ComputeLineHeight(p, font_size, document_font_size, dp_ratio, vp_dimensions));
			}
			else if (parent_values)
			{
				// Line height has a special inheritance case for numbers/percent: they inherit them directly instead of computed length, but for
				// lengths, they inherit the length. See CSS specs for details. Percent is already converted to number.
				if (parent_values->line_height().inherit_type == Style::LineHeight::Number)
					values.line_height(Style::LineHeight(font_size * parent_values->line_height().inherit_value, Style::LineHeight::Number,
						parent_values->line_height().inherit_value));
				else
					values.line_height(parent_values->line_height());
			}

			if (line_height_before.value != values.line_height().value || line_height_before.inherit_value != values.line_height().inherit_value)
				dirty_properties.Insert(PropertyId::VerticalAlign);
		}
		else
		{
			values.line_height(line_height_before);
		}

		bool dirty_font_face_handle = false;

		for (auto it = Iterate(); !it.AtEnd(); ++it)
		{
			auto name_property_pair = *it;
			const PropertyId id = name_property_pair.first;
			const Property* p = &name_property_pair.second;

<<<<<<< HEAD
			if (dirty_em_properties && p->unit == Property::EM)
				dirty_properties.Insert(id);
=======
		if (dirty_em_properties && p->unit == Unit::EM)
			dirty_properties.Insert(id);
>>>>>>> ec77ea9b

			using namespace Style;

			// clang-format off
		switch (id)
		{
		case PropertyId::MarginTop:
			values.margin_top(ComputeLengthPercentageAuto(p, font_size, document_font_size, dp_ratio, vp_dimensions));
			break;
		case PropertyId::MarginRight:
			values.margin_right(ComputeLengthPercentageAuto(p, font_size, document_font_size, dp_ratio, vp_dimensions));
			break;
		case PropertyId::MarginBottom:
			values.margin_bottom(ComputeLengthPercentageAuto(p, font_size, document_font_size, dp_ratio, vp_dimensions));
			break;
		case PropertyId::MarginLeft:
			values.margin_left(ComputeLengthPercentageAuto(p, font_size, document_font_size, dp_ratio, vp_dimensions));
			break;

		case PropertyId::PaddingTop:
			values.padding_top(ComputeLengthPercentage(p, font_size, document_font_size, dp_ratio, vp_dimensions));
			break;
		case PropertyId::PaddingRight:
			values.padding_right(ComputeLengthPercentage(p, font_size, document_font_size, dp_ratio, vp_dimensions));
			break;
		case PropertyId::PaddingBottom:
			values.padding_bottom(ComputeLengthPercentage(p, font_size, document_font_size, dp_ratio, vp_dimensions));
			break;
		case PropertyId::PaddingLeft:
			values.padding_left(ComputeLengthPercentage(p, font_size, document_font_size, dp_ratio, vp_dimensions));
			break;

		case PropertyId::BorderTopWidth:
			values.border_top_width(ComputeBorderWidth(ComputeLength(p->GetNumericValue(), font_size, document_font_size, dp_ratio, vp_dimensions)));
			break;
		case PropertyId::BorderRightWidth:
			values.border_right_width(
				ComputeBorderWidth(ComputeLength(p->GetNumericValue(), font_size, document_font_size, dp_ratio, vp_dimensions)));
			break;
		case PropertyId::BorderBottomWidth:
			values.border_bottom_width(
				ComputeBorderWidth(ComputeLength(p->GetNumericValue(), font_size, document_font_size, dp_ratio, vp_dimensions)));
			break;
		case PropertyId::BorderLeftWidth:
			values.border_left_width(ComputeBorderWidth(ComputeLength(p->GetNumericValue(), font_size, document_font_size, dp_ratio, vp_dimensions)));
			break;

		case PropertyId::BorderTopColor:
			values.border_top_color(p->Get<Colourb>());
			break;
		case PropertyId::BorderRightColor:
			values.border_right_color(p->Get<Colourb>());
			break;
		case PropertyId::BorderBottomColor:
			values.border_bottom_color(p->Get<Colourb>());
			break;
		case PropertyId::BorderLeftColor:
			values.border_left_color(p->Get<Colourb>());
			break;

		case PropertyId::BorderTopLeftRadius:
			values.border_top_left_radius(ComputeLength(p->GetNumericValue(), font_size, document_font_size, dp_ratio, vp_dimensions));
			break;
		case PropertyId::BorderTopRightRadius:
			values.border_top_right_radius(ComputeLength(p->GetNumericValue(), font_size, document_font_size, dp_ratio, vp_dimensions));
			break;
		case PropertyId::BorderBottomRightRadius:
			values.border_bottom_right_radius(ComputeLength(p->GetNumericValue(), font_size, document_font_size, dp_ratio, vp_dimensions));
			break;
		case PropertyId::BorderBottomLeftRadius:
			values.border_bottom_left_radius(ComputeLength(p->GetNumericValue(), font_size, document_font_size, dp_ratio, vp_dimensions));
			break;

		case PropertyId::Display:
			values.display((Display)p->Get<int>());
			break;
		case PropertyId::Position:
			values.position((Position)p->Get<int>());
			break;

		case PropertyId::Top:
			values.top(ComputeLengthPercentageAuto(p, font_size, document_font_size, dp_ratio, vp_dimensions));
			break;
		case PropertyId::Right:
			values.right(ComputeLengthPercentageAuto(p, font_size, document_font_size, dp_ratio, vp_dimensions));
			break;
		case PropertyId::Bottom:
			values.bottom(ComputeLengthPercentageAuto(p, font_size, document_font_size, dp_ratio, vp_dimensions));
			break;
		case PropertyId::Left:
			values.left(ComputeLengthPercentageAuto(p, font_size, document_font_size, dp_ratio, vp_dimensions));
			break;

		case PropertyId::Float:
			values.float_((Float)p->Get<int>());
			break;
		case PropertyId::Clear:
			values.clear((Clear)p->Get<int>());
			break;
		case PropertyId::BoxSizing:
			values.box_sizing((BoxSizing)p->Get<int>());
			break;

		case PropertyId::ZIndex:
			values.z_index((p->unit == Unit::KEYWORD ? ZIndex(ZIndex::Auto) : ZIndex(ZIndex::Number, p->Get<float>())));
			break;

		case PropertyId::Width:
			values.width(ComputeLengthPercentageAuto(p, font_size, document_font_size, dp_ratio, vp_dimensions));
			break;
		case PropertyId::MinWidth:
			values.min_width(ComputeLengthPercentage(p, font_size, document_font_size, dp_ratio, vp_dimensions));
			break;
		case PropertyId::MaxWidth:
			values.max_width(ComputeMaxSize(p, font_size, document_font_size, dp_ratio, vp_dimensions));
			break;

		case PropertyId::Height:
			values.height(ComputeLengthPercentageAuto(p, font_size, document_font_size, dp_ratio, vp_dimensions));
			break;
		case PropertyId::MinHeight:
			values.min_height(ComputeLengthPercentage(p, font_size, document_font_size, dp_ratio, vp_dimensions));
			break;
		case PropertyId::MaxHeight:
			values.max_height(ComputeMaxSize(p, font_size, document_font_size, dp_ratio, vp_dimensions));
			break;

		case PropertyId::LineHeight:
			// (Line-height computed above)
			break;
		case PropertyId::VerticalAlign:
			values.vertical_align(ComputeVerticalAlign(p, values.line_height().value, font_size, document_font_size, dp_ratio, vp_dimensions));
			break;

		case PropertyId::OverflowX:
			values.overflow_x((Overflow)p->Get< int >());
			break;
		case PropertyId::OverflowY:
			values.overflow_y((Overflow)p->Get< int >());
			break;
		case PropertyId::Clip:
			values.clip(ComputeClip(p));
			break;
		case PropertyId::Visibility:
			values.visibility((Visibility)p->Get< int >());
			break;

		case PropertyId::BackgroundColor:
			values.background_color(p->Get<Colourb>());
			break;
		case PropertyId::Color:
			values.color(p->Get<Colourb>());
			break;
		case PropertyId::ImageColor:
			values.image_color(p->Get<Colourb>());
			break;
		case PropertyId::Opacity:
			values.opacity(p->Get<float>());
			break;

		case PropertyId::FontFamily:
			// Fetched from element's properties.
			dirty_font_face_handle = true;
			break;
		case PropertyId::FontStyle:
			values.font_style((FontStyle)p->Get< int >());
			dirty_font_face_handle = true;
			break;
		case PropertyId::FontWeight:
			values.font_weight((FontWeight)p->Get< int >());
			dirty_font_face_handle = true;
			break;
		case PropertyId::FontSize:
			// (font-size computed above)
			dirty_font_face_handle = true;
			break;
		case PropertyId::LetterSpacing:
			values.has_letter_spacing(p->unit != Unit::KEYWORD);
			dirty_font_face_handle = true;
			break;

		case PropertyId::TextAlign:
			values.text_align((TextAlign)p->Get<int>());
			break;
		case PropertyId::TextDecoration:
			values.text_decoration((TextDecoration)p->Get<int>());
			break;
		case PropertyId::TextTransform:
			values.text_transform((TextTransform)p->Get<int>());
			break;
		case PropertyId::WhiteSpace:
			values.white_space((WhiteSpace)p->Get<int>());
			break;
		case PropertyId::WordBreak:
			values.word_break((WordBreak)p->Get<int>());
			break;

		case PropertyId::RowGap:
			values.row_gap(ComputeLengthPercentage(p, font_size, document_font_size, dp_ratio, vp_dimensions));
			break;
		case PropertyId::ColumnGap:
			values.column_gap(ComputeLengthPercentage(p, font_size, document_font_size, dp_ratio, vp_dimensions));
			break;

		case PropertyId::Drag:
			values.drag((Drag)p->Get< int >());
			break;
		case PropertyId::TabIndex:
			values.tab_index((TabIndex)p->Get< int >());
			break;
		case PropertyId::Focus:
			values.focus((Focus)p->Get<int>());
			break;
		case PropertyId::ScrollbarMargin:
			values.scrollbar_margin(ComputeLength(p->GetNumericValue(), font_size, document_font_size, dp_ratio, vp_dimensions));
			break;
		case PropertyId::OverscrollBehavior:
			values.overscroll_behavior((OverscrollBehavior)p->Get<int>());
			break;
		case PropertyId::PointerEvents:
			values.pointer_events((PointerEvents)p->Get<int>());
			break;

		case PropertyId::Perspective:
			values.perspective(p->unit == Unit::KEYWORD ? 0.f : ComputeLength(p->GetNumericValue(), font_size, document_font_size, dp_ratio, vp_dimensions));
			values.has_local_perspective(values.perspective() > 0.f);
			break;
		case PropertyId::PerspectiveOriginX:
			values.perspective_origin_x(ComputeOrigin(p, font_size, document_font_size, dp_ratio, vp_dimensions));
			break;
		case PropertyId::PerspectiveOriginY:
			values.perspective_origin_y(ComputeOrigin(p, font_size, document_font_size, dp_ratio, vp_dimensions));
			break;

		case PropertyId::Transform:
			values.has_local_transform(p->Get<TransformPtr>() != nullptr);
			break;
		case PropertyId::TransformOriginX:
			values.transform_origin_x(ComputeOrigin(p, font_size, document_font_size, dp_ratio, vp_dimensions));
			break;
		case PropertyId::TransformOriginY:
			values.transform_origin_y(ComputeOrigin(p, font_size, document_font_size, dp_ratio, vp_dimensions));
			break;
		case PropertyId::TransformOriginZ:
			values.transform_origin_z(ComputeLength(p->GetNumericValue(), font_size, document_font_size, dp_ratio, vp_dimensions));
			break;

		case PropertyId::Decorator:
			values.has_decorator(p->unit == Unit::DECORATOR);
			break;
		case PropertyId::FontEffect:
			values.has_font_effect((p->unit == Unit::FONTEFFECT));
			break;
		case PropertyId::FlexBasis:
			values.flex_basis(ComputeLengthPercentageAuto(p, font_size, document_font_size, dp_ratio, vp_dimensions));
			break;

		// Fetched from element's properties.
		case PropertyId::Cursor:
		case PropertyId::Transition:
		case PropertyId::Animation:
		case PropertyId::AlignContent:
		case PropertyId::AlignItems:
		case PropertyId::AlignSelf:
		case PropertyId::FlexDirection:
		case PropertyId::FlexGrow:
		case PropertyId::FlexShrink:
		case PropertyId::FlexWrap:
		case PropertyId::JustifyContent:
			break;
		// Unhandled properties. Must be manually retrieved with 'GetProperty()'.
		case PropertyId::FillImage:
		case PropertyId::CaretColor:
			break;
		// Invalid properties
		case PropertyId::Invalid:
		case PropertyId::NumDefinedIds:
		case PropertyId::MaxNumIds:
			break;
		}
			// clang-format on
		}

		// The font-face handle is nulled when local font properties are set. In that case we need to retrieve a new handle.
		if (dirty_font_face_handle)
		{
			RMLUI_ZoneScopedN("FontFaceHandle");
			values.font_face_handle(GetFontEngineInterface()->GetFontFaceHandle(values.font_family(), values.font_style(), values.font_weight(),
				(int)values.font_size()));
		}
	}

	// Next, pass inheritable dirty properties onto our children
	PropertyIdSet dirty_inherited_properties = (dirty_properties & StyleSheetSpecification::GetRegisteredInheritedProperties());

	if (!dirty_inherited_properties.Empty() || !dirty_variables.empty())
	{
		for (int i = 0; i < element->GetNumChildren(true); i++)
		{
			auto child = element->GetChild(i);
			child->GetStyle()->dirty_properties |= dirty_inherited_properties;
			child->GetStyle()->dirty_variables.insert(dirty_variables.begin(), dirty_variables.end());
		}
	}

	PropertyIdSet result(std::move(dirty_properties));
	dirty_properties.Clear();
	dirty_variables.clear();
	return result;
}

} // namespace Rml<|MERGE_RESOLUTION|>--- conflicted
+++ resolved
@@ -488,6 +488,7 @@
 	return source_inline_properties.GetProperties();
 }
 
+
 const PropertyVariableMap& ElementStyle::GetLocalStylePropertyVariables() const
 {
 	return source_inline_properties.GetPropertyVariables();
@@ -504,8 +505,8 @@
 	{
 	case Unit::EM: font_size = element->GetComputedValues().font_size(); break;
 	case Unit::REM:
-		if (ElementDocument* document = element->GetOwnerDocument())
-			doc_font_size = document->GetComputedValues().font_size();
+	if (ElementDocument* document = element->GetOwnerDocument())
+		doc_font_size = document->GetComputedValues().font_size();
 		else
 			doc_font_size = DefaultComputedValues.font_size();
 		break;
@@ -519,7 +520,7 @@
 			vp_dimensions = Vector2f(context->GetDimensions());
 		break;
 	default: break;
-	}
+		}
 
 	const float result = ComputeLength(value, font_size, doc_font_size, dp_ratio, vp_dimensions);
 	return result;
@@ -725,7 +726,6 @@
 	}
 	else if (var->unit == Property::PROPERTYVARIABLETERM)
 	{
-<<<<<<< HEAD
 		// resolve dirty variable dependencies first
 		auto const& term = var->value.GetReference<PropertyVariableTerm>();
 		for (auto const& atom : term)
@@ -740,12 +740,6 @@
 		output.SetPropertyVariable(name, Property(string_value, Property::STRING));
 	}
 }
-=======
-		if (auto p = GetLocalProperty(PropertyId::FontSize))
-			values.font_size(ComputeFontsize(p->GetNumericValue(), values, parent_values, document_values, dp_ratio, vp_dimensions));
-		else if (parent_values)
-			values.font_size(parent_values->font_size());
->>>>>>> ec77ea9b
 
 void ElementStyle::ResolvePropertyVariableTerm(String& output, const PropertyVariableTerm& term, const Element* element,
 	const PropertyDictionary& inline_properties, const ElementDefinition* definition)
@@ -892,7 +886,7 @@
 		if (dirty_properties.Contains(PropertyId::FontSize))
 		{
 			if (auto p = GetLocalProperty(PropertyId::FontSize))
-				values.font_size(ComputeFontsize(*p, values, parent_values, document_values, dp_ratio, vp_dimensions));
+			values.font_size(ComputeFontsize(p->GetNumericValue(), values, parent_values, document_values, dp_ratio, vp_dimensions));
 			else if (parent_values)
 				values.font_size(parent_values->font_size());
 
@@ -944,13 +938,8 @@
 			const PropertyId id = name_property_pair.first;
 			const Property* p = &name_property_pair.second;
 
-<<<<<<< HEAD
-			if (dirty_em_properties && p->unit == Property::EM)
+		if (dirty_em_properties && p->unit == Unit::EM)
 				dirty_properties.Insert(id);
-=======
-		if (dirty_em_properties && p->unit == Unit::EM)
-			dirty_properties.Insert(id);
->>>>>>> ec77ea9b
 
 			using namespace Style;
 
