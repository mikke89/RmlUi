/*
 * This source file is part of RmlUi, the HTML/CSS Interface Middleware
 *
 * For the latest information, see http://github.com/mikke89/RmlUi
 *
 * Copyright (c) 2008-2010 CodePoint Ltd, Shift Technology Ltd
 * Copyright (c) 2019-2023 The RmlUi Team, and contributors
 *
 * Permission is hereby granted, free of charge, to any person obtaining a copy
 * of this software and associated documentation files (the "Software"), to deal
 * in the Software without restriction, including without limitation the rights
 * to use, copy, modify, merge, publish, distribute, sublicense, and/or sell
 * copies of the Software, and to permit persons to whom the Software is
 * furnished to do so, subject to the following conditions:
 *
 * The above copyright notice and this permission notice shall be included in
 * all copies or substantial portions of the Software.
 *
 * THE SOFTWARE IS PROVIDED "AS IS", WITHOUT WARRANTY OF ANY KIND, EXPRESS OR
 * IMPLIED, INCLUDING BUT NOT LIMITED TO THE WARRANTIES OF MERCHANTABILITY,
 * FITNESS FOR A PARTICULAR PURPOSE AND NONINFRINGEMENT. IN NO EVENT SHALL THE
 * AUTHORS OR COPYRIGHT HOLDERS BE LIABLE FOR ANY CLAIM, DAMAGES OR OTHER
 * LIABILITY, WHETHER IN AN ACTION OF CONTRACT, TORT OR OTHERWISE, ARISING FROM,
 * OUT OF OR IN CONNECTION WITH THE SOFTWARE OR THE USE OR OTHER DEALINGS IN
 * THE SOFTWARE.
 *
 */

#include "../../Include/RmlUi/Core/PropertySpecification.h"
#include "../../Include/RmlUi/Core/Debug.h"
#include "../../Include/RmlUi/Core/Log.h"
#include "../../Include/RmlUi/Core/Profiling.h"
#include "../../Include/RmlUi/Core/PropertyDefinition.h"
#include "../../Include/RmlUi/Core/PropertyDictionary.h"
#include "IdNameMap.h"
#include "PropertyShorthandDefinition.h"
#include <algorithm>
#include <limits.h>
#include <stdint.h>
#include <regex>

namespace Rml {

PropertySpecification::PropertySpecification(size_t reserve_num_properties, size_t reserve_num_shorthands) :
	// Increment reserve numbers by one because the 'invalid' property occupies the first element
	properties(reserve_num_properties + 1), shorthands(reserve_num_shorthands + 1),
	property_map(MakeUnique<PropertyIdNameMap>(reserve_num_properties + 1)), shorthand_map(MakeUnique<ShorthandIdNameMap>(reserve_num_shorthands + 1))
{}

PropertySpecification::~PropertySpecification() {}

PropertyDefinition& PropertySpecification::RegisterProperty(const String& property_name, const String& default_value, bool inherited,
	bool forces_layout, PropertyId id)
{
	if (id == PropertyId::Invalid)
		id = property_map->GetOrCreateId(property_name);
	else
		property_map->AddPair(id, property_name);

	size_t index = (size_t)id;

	if (index >= size_t(PropertyId::MaxNumIds))
	{
		Log::Message(Log::LT_ERROR,
			"Fatal error while registering property '%s': Maximum number of allowed properties exceeded. Continuing execution may lead to crash.",
			property_name.c_str());
		RMLUI_ERROR;
		return *properties[0];
	}

	if (index < properties.size())
	{
		// We don't want to owerwrite an existing entry.
		if (properties[index])
		{
			Log::Message(Log::LT_ERROR, "While registering property '%s': The property is already registered.", property_name.c_str());
			return *properties[index];
		}
	}
	else
	{
		// Resize vector to hold the new index
		properties.resize((index * 3) / 2 + 1);
	}

	// Create and insert the new property
	properties[index] = MakeUnique<PropertyDefinition>(id, default_value, inherited, forces_layout);
	property_ids.Insert(id);
	if (inherited)
		property_ids_inherited.Insert(id);
	if (forces_layout)
		property_ids_forcing_layout.Insert(id);

	return *properties[index];
}

const PropertyDefinition* PropertySpecification::GetProperty(PropertyId id) const
{
	if (id == PropertyId::Invalid || (size_t)id >= properties.size())
		return nullptr;

	return properties[(size_t)id].get();
}

const PropertyDefinition* PropertySpecification::GetProperty(const String& property_name) const
{
	return GetProperty(property_map->GetId(property_name));
}

const PropertyIdSet& PropertySpecification::GetRegisteredProperties() const
{
	return property_ids;
}

const PropertyIdSet& PropertySpecification::GetRegisteredInheritedProperties() const
{
	return property_ids_inherited;
}

const PropertyIdSet& PropertySpecification::GetRegisteredPropertiesForcingLayout() const
{
	return property_ids_forcing_layout;
}

ShorthandId PropertySpecification::RegisterShorthand(const String& shorthand_name, const String& property_names, ShorthandType type, ShorthandId id)
{
	if (id == ShorthandId::Invalid)
		id = shorthand_map->GetOrCreateId(shorthand_name);
	else
		shorthand_map->AddPair(id, shorthand_name);

	StringList property_list;
	StringUtilities::ExpandString(property_list, StringUtilities::ToLower(property_names));

	// Construct the new shorthand definition and resolve its properties.
	UniquePtr<ShorthandDefinition> property_shorthand(new ShorthandDefinition());

	for (const String& raw_name : property_list)
	{
		ShorthandItem item;
		bool optional = false;
		String name = raw_name;

		if (!raw_name.empty() && raw_name.back() == '?')
		{
			optional = true;
			name.pop_back();
		}

		PropertyId property_id = property_map->GetId(name);
		if (property_id != PropertyId::Invalid)
		{
			// We have a valid property
			if (const PropertyDefinition* property = GetProperty(property_id))
				item = ShorthandItem(property_id, property, optional);
		}
		else
		{
			// Otherwise, we must be a shorthand
			ShorthandId shorthand_id = shorthand_map->GetId(name);

			// Test for valid shorthand id. The recursive types (and only those) can hold other shorthands.
			if (shorthand_id != ShorthandId::Invalid && (type == ShorthandType::RecursiveRepeat || type == ShorthandType::RecursiveCommaSeparated))
			{
				if (const ShorthandDefinition* shorthand = GetShorthand(shorthand_id))
					item = ShorthandItem(shorthand_id, shorthand, optional);
			}
		}

		if (item.type == ShorthandItemType::Invalid)
		{
			Log::Message(Log::LT_ERROR, "Shorthand property '%s' was registered with invalid property '%s'.", shorthand_name.c_str(), name.c_str());
			return ShorthandId::Invalid;
		}
		property_shorthand->items.push_back(item);
	}

	property_shorthand->id = id;
	property_shorthand->type = type;

	const size_t index = (size_t)id;

	if (index >= size_t(ShorthandId::MaxNumIds))
	{
		Log::Message(Log::LT_ERROR, "Error while registering shorthand '%s': Maximum number of allowed shorthands exceeded.", shorthand_name.c_str());
		return ShorthandId::Invalid;
	}

	if (index < shorthands.size())
	{
		// We don't want to owerwrite an existing entry.
		if (shorthands[index])
		{
			Log::Message(Log::LT_ERROR, "The shorthand '%s' already exists, ignoring.", shorthand_name.c_str());
			return ShorthandId::Invalid;
		}
	}
	else
	{
		// Resize vector to hold the new index
		shorthands.resize((index * 3) / 2 + 1);
	}

	shorthands[index] = std::move(property_shorthand);
	return id;
}

const ShorthandDefinition* PropertySpecification::GetShorthand(ShorthandId id) const
{
	if (id == ShorthandId::Invalid || (size_t)id >= shorthands.size())
		return nullptr;

	return shorthands[(size_t)id].get();
}

const ShorthandDefinition* PropertySpecification::GetShorthand(const String& shorthand_name) const
{
	return GetShorthand(shorthand_map->GetId(shorthand_name));
}

bool PropertySpecification::ParsePropertyDeclaration(PropertyDictionary& dictionary, const String& property_name, const String& property_value) const
{
	RMLUI_ZoneScoped;

	// If matches the shape of a variable declaration, try to handle as such
	if(property_name.size() > 2 && property_name[0] == '-' && property_name[1] == '-') 
	{
		return ParseVariableDeclaration(dictionary, property_name, property_value);
	}

	// Try as a property first
	PropertyId property_id = property_map->GetId(property_name);
	if (property_id != PropertyId::Invalid)
		return ParsePropertyDeclaration(dictionary, property_id, property_value);

	// Then, as a shorthand
	ShorthandId shorthand_id = shorthand_map->GetId(property_name);
	if (shorthand_id != ShorthandId::Invalid)
		return ParseShorthandDeclaration(dictionary, shorthand_id, property_value);

	return false;
}

bool PropertySpecification::ParsePropertyDeclaration(PropertyDictionary& dictionary, PropertyId property_id, const String& property_value) const
{
	// Parse as a single property.
	const PropertyDefinition* property_definition = GetProperty(property_id);
	if (!property_definition)
		return false;

	StringList property_values;
	if (!ParsePropertyValues(property_values, property_value, false) || property_values.size() == 0)
		return false;

	PropertyVariableTerm term;
	Property new_property;
	if (DetectVariableTerm(term, property_values))
	{
		new_property = Property(std::move(term), Property::VARIABLETERM);
		new_property.definition = property_definition;
		dictionary.SetProperty(property_id, new_property);
		return true;
	}

	if (!property_definition->ParseValue(new_property, property_values[0]))
		return false;

	dictionary.SetProperty(property_id, new_property);
	return true;
}

bool PropertySpecification::ParseShorthandDeclaration(PropertyDictionary& dictionary, ShorthandId shorthand_id, const String& property_value) const
{
	StringList property_values;
	if (!ParsePropertyValues(property_values, property_value, true) || property_values.size() == 0)
		return false;

	PropertyVariableTerm term;
	if (DetectVariableTerm(term, property_values))
	{
		dictionary.SetDependent(shorthand_id, term);
		return true;
	}

	// Parse as a shorthand.
	const ShorthandDefinition* shorthand_definition = GetShorthand(shorthand_id);
	if (!shorthand_definition)
		return false;

	// Handle the special behavior of the flex shorthand first, otherwise it acts like 'FallThrough'.
	if (shorthand_definition->type == ShorthandType::Flex)
	{
		RMLUI_ASSERT(shorthand_definition->items.size() == 3);
		if (!property_values.empty() && property_values[0] == "none")
		{
			property_values = {"0", "0", "auto"};
		}
		else
		{
			// Default values when omitted from the 'flex' shorthand is specified here. These defaults are special
			// for this shorthand only, otherwise each underlying property has a different default value.
			const char* default_omitted_values[] = {"1", "1", "0"}; // flex-grow, flex-shrink, flex-basis
			Property new_property;
			bool result = true;
			for (int i = 0; i < 3; i++)
			{
				auto& item = shorthand_definition->items[i];
				result &= item.property_definition->ParseValue(new_property, default_omitted_values[i]);
				dictionary.SetProperty(item.property_id, new_property);
			}
			(void)result;
			RMLUI_ASSERT(result);
		}
	}

	// If this definition is a 'box'-style shorthand (x-top, x-right, x-bottom, x-left, etc) and there are fewer
	// than four values
	if (shorthand_definition->type == ShorthandType::Box && property_values.size() < 4)
	{
		// This array tells which property index each side is parsed from
		Array<int, 4> box_side_to_value_index = {0, 0, 0, 0};
		switch (property_values.size())
		{
		case 1:
			// Only one value is defined, so it is parsed onto all four sides.
			box_side_to_value_index = {0, 0, 0, 0};
			break;
		case 2:
			// Two values are defined, so the first one is parsed onto the top and bottom value, the second onto
			// the left and right.
			box_side_to_value_index = {0, 1, 0, 1};
			break;
		case 3:
			// Three values are defined, so the first is parsed into the top value, the second onto the left and
			// right, and the third onto the bottom.
			box_side_to_value_index = {0, 1, 2, 1};
			break;
		default: RMLUI_ERROR; break;
		}

		for (int i = 0; i < 4; i++)
		{
			RMLUI_ASSERT(shorthand_definition->items[i].type == ShorthandItemType::Property);
			Property new_property;
			int value_index = box_side_to_value_index[i];
			if (!shorthand_definition->items[i].property_definition->ParseValue(new_property, property_values[value_index]))
				return false;

			dictionary.SetProperty(shorthand_definition->items[i].property_definition->GetId(), new_property);
		}
	}
	else if (shorthand_definition->type == ShorthandType::RecursiveRepeat)
	{
		bool result = true;

		for (size_t i = 0; i < shorthand_definition->items.size(); i++)
		{
			const ShorthandItem& item = shorthand_definition->items[i];
			if (item.type == ShorthandItemType::Property)
				result &= ParsePropertyDeclaration(dictionary, item.property_id, property_value);
			else if (item.type == ShorthandItemType::Shorthand)
				result &= ParseShorthandDeclaration(dictionary, item.shorthand_id, property_value);
			else
				result = false;
		}

		if (!result)
			return false;
	}
	else if (shorthand_definition->type == ShorthandType::RecursiveCommaSeparated)
	{
		StringList subvalues;
		StringUtilities::ExpandString(subvalues, property_value);

		size_t num_optional = 0;
		for (auto& item : shorthand_definition->items)
			if (item.optional)
				num_optional += 1;

		if (subvalues.size() + num_optional < shorthand_definition->items.size())
		{
			// Not enough subvalues declared.
			return false;
		}

		size_t subvalue_i = 0;
		for (size_t i = 0; i < shorthand_definition->items.size() && subvalue_i < subvalues.size(); i++)
		{
			bool result = false;

			const ShorthandItem& item = shorthand_definition->items[i];
			if (item.type == ShorthandItemType::Property)
				result = ParsePropertyDeclaration(dictionary, item.property_id, subvalues[subvalue_i]);
			else if (item.type == ShorthandItemType::Shorthand)
				result = ParseShorthandDeclaration(dictionary, item.shorthand_id, subvalues[subvalue_i]);

			if (result)
				subvalue_i += 1;
			else if (!item.optional)
				return false;
		}
	}
	else
	{
		RMLUI_ASSERT(shorthand_definition->type == ShorthandType::Box || shorthand_definition->type == ShorthandType::FallThrough ||
			shorthand_definition->type == ShorthandType::Replicate || shorthand_definition->type == ShorthandType::Flex);

		size_t value_index = 0;
		size_t property_index = 0;

		for (; value_index < property_values.size() && property_index < shorthand_definition->items.size(); property_index++)
		{
			Property new_property;

			if (!shorthand_definition->items[property_index].property_definition->ParseValue(new_property, property_values[value_index]))
			{
				// This definition failed to parse; if we're falling through, try the next property. If there is no
				// next property, then abort!
				if (shorthand_definition->type == ShorthandType::FallThrough || shorthand_definition->type == ShorthandType::Flex)
				{
					if (property_index + 1 < shorthand_definition->items.size())
						continue;
				}
				return false;
			}

			dictionary.SetProperty(shorthand_definition->items[property_index].property_id, new_property);

			// Increment the value index, unless we're replicating the last value and we're up to the last value.
			if (shorthand_definition->type != ShorthandType::Replicate || value_index < property_values.size() - 1)
				value_index++;
		}
	}

	return true;
}

<<<<<<< HEAD
bool PropertySpecification::ParseVariableDeclaration(PropertyDictionary &dictionary, const String &property_name, const String &property_value) const
{
	if(!(property_name.size() > 2 && property_name[0] == '-' && property_name[1] == '-'))
		return false;

	StringList property_values;
	if (!ParsePropertyValues(property_values, property_value, true))
		return false;
	
	if (property_values.empty())
		return true;
	
	auto name = property_name.substr(2);

	PropertyVariableTerm term;
	bool any_variable;
	ParseVariableTerm(term, property_values, any_variable);
	
	// Only store original variable term when there is another variable inside that needs resolving
	if (any_variable)
	{
		dictionary.SetPropertyVariable(name, Property(std::move(term), Property::VARIABLETERM));
	}
	else
	{
		String joined;
		for (int i = 0; i < (int)term.size(); ++i)
			joined += term[i].constant + " ";
		
		dictionary.SetPropertyVariable(name, Property(joined.substr(0, joined.size() - 1), Property::STRING));		
	}		
	return true;
}

// Sets all undefined properties in the dictionary to their defaults.
=======
>>>>>>> 74928762
void PropertySpecification::SetPropertyDefaults(PropertyDictionary& dictionary) const
{
	for (const auto& property : properties)
	{
		if (property && dictionary.GetProperty(property->GetId()) == nullptr)
			dictionary.SetProperty(property->GetId(), *property->GetDefaultValue());
	}
}

String PropertySpecification::PropertiesToString(const PropertyDictionary& dictionary, bool include_name, char delimiter) const
{
	const PropertyMap& properties = dictionary.GetProperties();

	// For determinism we print the strings in order of increasing property ids.
	Vector<PropertyId> ids;
	ids.reserve(properties.size());
	for (auto& pair : properties)
		ids.push_back(pair.first);

	std::sort(ids.begin(), ids.end());

	String result;
	for (PropertyId id : ids)
	{
		const Property& p = properties.find(id)->second;
		if (include_name)
			result += property_map->GetName(id) + ": ";
		result += p.ToString() + delimiter;
	}

	if (!result.empty())
		result.pop_back();

	return result;
}

bool PropertySpecification::ParsePropertyValues(StringList& values_list, const String& values, bool split_values) const
{
	String value;

	enum ParseState { VALUE, VALUE_PARENTHESIS, VALUE_QUOTE };
	ParseState state = VALUE;
	int open_parentheses = 0;

	size_t character_index = 0;
	bool escape_next = false;

	while (character_index < values.size())
	{
		const char character = values[character_index];
		character_index++;

		const bool escape_character = escape_next;
		escape_next = false;

		switch (state)
		{
		case VALUE:
		{
			if (character == ';')
			{
				value = StringUtilities::StripWhitespace(value);
				if (value.size() > 0)
				{
					values_list.push_back(value);
					value.clear();
				}
			}
			else if (StringUtilities::IsWhitespace(character))
			{
				if (split_values)
				{
					value = StringUtilities::StripWhitespace(value);
					if (value.size() > 0)
					{
						values_list.push_back(value);
						value.clear();
					}
				}
				else
					value += character;
			}
			else if (character == '"')
			{
				if (split_values)
				{
					value = StringUtilities::StripWhitespace(value);
					if (value.size() > 0)
					{
						values_list.push_back(value);
						value.clear();
					}
					state = VALUE_QUOTE;
				}
				else
				{
					value += ' ';
					state = VALUE_QUOTE;
				}
			}
			else if (character == '(')
			{
				open_parentheses = 1;
				value += character;
				state = VALUE_PARENTHESIS;
			}
			else
			{
				value += character;
			}
		}
		break;

		case VALUE_PARENTHESIS:
		{
			if (escape_character)
			{
				if (character == ')' || character == '(' || character == '\\')
				{
					value += character;
				}
				else
				{
					value += '\\';
					value += character;
				}
			}
			else
			{
				if (character == '(')
				{
					open_parentheses++;
					value += character;
				}
				else if (character == ')')
				{
					open_parentheses--;
					value += character;
					if (open_parentheses == 0)
						state = VALUE;
				}
				else if (character == '\\')
				{
					escape_next = true;
				}
				else
				{
					value += character;
				}
			}
		}
		break;

		case VALUE_QUOTE:
		{
			if (escape_character)
			{
				if (character == '"' || character == '\\')
				{
					value += character;
				}
				else
				{
					value += '\\';
					value += character;
				}
			}
			else
			{
				if (character == '"')
				{
					if (split_values)
					{
						value = StringUtilities::StripWhitespace(value);
						if (value.size() > 0)
						{
							values_list.push_back(value);
							value.clear();
						}
					}
					else
						value += ' ';
					state = VALUE;
				}
				else if (character == '\\')
				{
					escape_next = true;
				}
				else
				{
					value += character;
				}
			}
		}
		}
	}

	if (state == VALUE)
	{
		value = StringUtilities::StripWhitespace(value);
		if (value.size() > 0)
			values_list.push_back(value);
	}
	
	return true;
}

bool PropertySpecification::DetectVariableTerm(PropertyVariableTerm& term, const StringList &values_list) const
{
	for(auto const& it : values_list) {
		if(it.find("var(") != String::npos) {
			bool unused;
			ParseVariableTerm(term, values_list, unused);
			return true;
		}
	}

	return false;
}

void PropertySpecification::ParseVariableTerm(PropertyVariableTerm& term, StringList const& values_list, bool& any_variable) const {
	static std::regex format_expression("var\\(\\s*--([\\w-]+)\\s*(?:,\\s*([^;]+?)\\s*)?\\)");
	
	any_variable = false;
	for(auto const& it : values_list)
	{
		auto iter = std::sregex_iterator(it.begin(), it.end(), format_expression);
		auto end = std::sregex_iterator();
		size_t end_cursor = 0;
		for(; iter != end; ++iter)
		{
			String prefix = iter->prefix();
			if (!prefix.empty())
			{
				PropertyVariableTermAtom a;
				a.variable = String();
				a.constant = prefix;
				term.push_back(a);
			}
			
			auto m = *iter;
			PropertyVariableTermAtom a;
			a.constant = m[2].matched ? m[2].str() : "";
			a.variable = m[1].str();
			any_variable = true;
			term.push_back(a);
			
			end_cursor = m.position() + m[0].length();
		}
			
		{
			// last suffix + value separating space
			auto suffix = it.substr(end_cursor) + " ";
			PropertyVariableTermAtom a;
			a.variable = String();
			a.constant = suffix;
			term.push_back(a);
		}
	}
	
	// remove trailing space
	if (!term.empty() && !term.back().constant.empty())
	{
		term.back().constant = StringUtilities::StripWhitespace(term.back().constant);
	}
}

} // namespace Rml<|MERGE_RESOLUTION|>--- conflicted
+++ resolved
@@ -435,7 +435,6 @@
 	return true;
 }
 
-<<<<<<< HEAD
 bool PropertySpecification::ParseVariableDeclaration(PropertyDictionary &dictionary, const String &property_name, const String &property_value) const
 {
 	if(!(property_name.size() > 2 && property_name[0] == '-' && property_name[1] == '-'))
@@ -471,8 +470,6 @@
 }
 
 // Sets all undefined properties in the dictionary to their defaults.
-=======
->>>>>>> 74928762
 void PropertySpecification::SetPropertyDefaults(PropertyDictionary& dictionary) const
 {
 	for (const auto& property : properties)
