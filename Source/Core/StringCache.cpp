--- conflicted
+++ resolved
@@ -95,7 +95,6 @@
 const String DRAG = "drag";
 const String TAB_INDEX = "tab-index";
 const String SCROLLBAR_MARGIN = "scrollbar-margin";
-<<<<<<< HEAD
 const String PERSPECTIVE = "perspective";
 const String PERSPECTIVE_ORIGIN = "perspective-origin";
 const String PERSPECTIVE_ORIGIN_X = "perspective-origin-x";
@@ -105,12 +104,9 @@
 const String TRANSFORM_ORIGIN_X = "transform-origin-x";
 const String TRANSFORM_ORIGIN_Y = "transform-origin-y";
 const String TRANSFORM_ORIGIN_Z = "transform-origin-z";
-=======
 const String SCROLL_DEFAULT_STEP_SIZE = "scroll-default-step-size";
 const String OPACITY = "opacity";
 const String POINTER_EVENTS = "pointer-events";
->>>>>>> f9ef5c79
-
 const String MOUSEDOWN = "mousedown";
 const String MOUSESCROLL = "mousescroll";
 const String MOUSEOVER = "mouseover";
