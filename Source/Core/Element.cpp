/*
 * This source file is part of RmlUi, the HTML/CSS Interface Middleware
 *
 * For the latest information, see http://github.com/mikke89/RmlUi
 *
 * Copyright (c) 2008-2010 CodePoint Ltd, Shift Technology Ltd
 * Copyright (c) 2019-2023 The RmlUi Team, and contributors
 *
 * Permission is hereby granted, free of charge, to any person obtaining a copy
 * of this software and associated documentation files (the "Software"), to deal
 * in the Software without restriction, including without limitation the rights
 * to use, copy, modify, merge, publish, distribute, sublicense, and/or sell
 * copies of the Software, and to permit persons to whom the Software is
 * furnished to do so, subject to the following conditions:
 *
 * The above copyright notice and this permission notice shall be included in
 * all copies or substantial portions of the Software.
 *
 * THE SOFTWARE IS PROVIDED "AS IS", WITHOUT WARRANTY OF ANY KIND, EXPRESS OR
 * IMPLIED, INCLUDING BUT NOT LIMITED TO THE WARRANTIES OF MERCHANTABILITY,
 * FITNESS FOR A PARTICULAR PURPOSE AND NONINFRINGEMENT. IN NO EVENT SHALL THE
 * AUTHORS OR COPYRIGHT HOLDERS BE LIABLE FOR ANY CLAIM, DAMAGES OR OTHER
 * LIABILITY, WHETHER IN AN ACTION OF CONTRACT, TORT OR OTHERWISE, ARISING FROM,
 * OUT OF OR IN CONNECTION WITH THE SOFTWARE OR THE USE OR OTHER DEALINGS IN
 * THE SOFTWARE.
 *
 */

#include "../../Include/RmlUi/Core/Element.h"
#include "../../Include/RmlUi/Core/Context.h"
#include "../../Include/RmlUi/Core/Core.h"
#include "../../Include/RmlUi/Core/Dictionary.h"
#include "../../Include/RmlUi/Core/ElementDocument.h"
#include "../../Include/RmlUi/Core/ElementInstancer.h"
#include "../../Include/RmlUi/Core/ElementScroll.h"
#include "../../Include/RmlUi/Core/ElementUtilities.h"
#include "../../Include/RmlUi/Core/Factory.h"
#include "../../Include/RmlUi/Core/Profiling.h"
#include "../../Include/RmlUi/Core/PropertiesIteratorView.h"
#include "../../Include/RmlUi/Core/PropertyDefinition.h"
#include "../../Include/RmlUi/Core/PropertyIdSet.h"
#include "../../Include/RmlUi/Core/StyleSheet.h"
#include "../../Include/RmlUi/Core/StyleSheetSpecification.h"
#include "../../Include/RmlUi/Core/TransformPrimitive.h"
#include "Clock.h"
#include "ComputeProperty.h"
#include "DataModel.h"
#include "ElementAnimation.h"
#include "ElementBackgroundBorder.h"
#include "ElementDecoration.h"
#include "ElementDefinition.h"
#include "ElementStyle.h"
#include "EventDispatcher.h"
#include "EventSpecification.h"
#include "Layout/LayoutEngine.h"
#include "PluginRegistry.h"
#include "Pool.h"
#include "PropertiesIterator.h"
#include "StyleSheetNode.h"
#include "StyleSheetParser.h"
#include "TransformState.h"
#include "TransformUtilities.h"
#include "XMLParseTools.h"
#include <algorithm>
#include <cmath>

namespace Rml {

// Determines how many levels up in the hierarchy the OnChildAdd and OnChildRemove are called (starting at the child itself)
static constexpr int ChildNotifyLevels = 2;

// Helper function to select scroll offset delta
static float GetScrollOffsetDelta(ScrollAlignment alignment, float begin_offset, float end_offset)
{
	switch (alignment)
	{
	case ScrollAlignment::Start: return begin_offset;
	case ScrollAlignment::Center: return (begin_offset + end_offset) / 2.0f;
	case ScrollAlignment::End: return end_offset;
	case ScrollAlignment::Nearest:
		if (begin_offset >= 0.f && end_offset <= 0.f)
			return 0.f; // Element is already visible, don't scroll
		else if (begin_offset < 0.f && end_offset < 0.f)
			return Math::Max(begin_offset, end_offset);
		else if (begin_offset > 0.f && end_offset > 0.f)
			return Math::Min(begin_offset, end_offset);
		else
			return 0.f; // Shouldn't happen
	}
	return 0.f;
}

// Meta objects for element collected in a single struct to reduce memory allocations
struct ElementMeta {
	ElementMeta(Element* el) : event_dispatcher(el), style(el), background_border(el), decoration(el), scroll(el), computed_values(el) {}
	SmallUnorderedMap<EventId, EventListener*> attribute_event_listeners;
	EventDispatcher event_dispatcher;
	ElementStyle style;
	ElementBackgroundBorder background_border;
	ElementDecoration decoration;
	ElementScroll scroll;
	Style::ComputedValues computed_values;
};

static Pool<ElementMeta> element_meta_chunk_pool(200, true);

Element::Element(const String& tag) :
	local_stacking_context(false), local_stacking_context_forced(false), stacking_context_dirty(false), computed_values_are_default_initialized(true),
	visible(true), offset_fixed(false), absolute_offset_dirty(true), dirty_definition(false), dirty_child_definitions(false), dirty_animation(false),
	dirty_transition(false), dirty_transform(false), dirty_perspective(false), tag(tag), relative_offset_base(0, 0), relative_offset_position(0, 0),
	absolute_offset(0, 0), scroll_offset(0, 0)
{
	RMLUI_ASSERT(tag == StringUtilities::ToLower(tag));
	parent = nullptr;
	focus = nullptr;
	instancer = nullptr;
	owner_document = nullptr;
	offset_parent = nullptr;

	client_area = Box::PADDING;

	baseline = 0.0f;

	num_non_dom_children = 0;

	z_index = 0;

	meta = element_meta_chunk_pool.AllocateAndConstruct(this);
	data_model = nullptr;
}

Element::~Element()
{
	RMLUI_ASSERT(parent == nullptr);

	PluginRegistry::NotifyElementDestroy(this);

	// A simplified version of RemoveChild() for destruction.
	for (ElementPtr& child : children)
	{
		Element* child_ancestor = child.get();
		for (int i = 0; i <= ChildNotifyLevels && child_ancestor; i++, child_ancestor = child_ancestor->GetParentNode())
			child_ancestor->OnChildRemove(child.get());

		child->SetParent(nullptr);
	}

	children.clear();
	num_non_dom_children = 0;

	element_meta_chunk_pool.DestroyAndDeallocate(meta);
}

void Element::Update(float dp_ratio, Vector2f vp_dimensions)
{
#ifdef RMLUI_ENABLE_PROFILING
	auto name = GetAddress(false, false);
	RMLUI_ZoneScoped;
	RMLUI_ZoneText(name.c_str(), name.size());
#endif

	OnUpdate();

	HandleTransitionProperty();
	HandleAnimationProperty();
	AdvanceAnimations();

	meta->scroll.Update();

	UpdateProperties(dp_ratio, vp_dimensions);

	// Do en extra pass over the animations and properties if the 'animation' property was just changed.
	if (dirty_animation)
	{
		HandleAnimationProperty();
		AdvanceAnimations();
		UpdateProperties(dp_ratio, vp_dimensions);
	}

	meta->decoration.InstanceDecorators();

	for (size_t i = 0; i < children.size(); i++)
		children[i]->Update(dp_ratio, vp_dimensions);

	if (!animations.empty() && IsVisible(true))
	{
		if (Context* ctx = GetContext())
			ctx->RequestNextUpdate(0);
	}
}

void Element::UpdateProperties(const float dp_ratio, const Vector2f vp_dimensions)
{
	UpdateDefinition();

	if (meta->style.AnyPropertiesDirty())
	{
		const ComputedValues* parent_values = parent ? &parent->GetComputedValues() : nullptr;
		const ComputedValues* document_values = owner_document ? &owner_document->GetComputedValues() : nullptr;

		// Compute values and clear dirty properties
		PropertyIdSet dirty_properties = meta->style.ComputeValues(meta->computed_values, parent_values, document_values,
			computed_values_are_default_initialized, dp_ratio, vp_dimensions);

		computed_values_are_default_initialized = false;

		// Computed values are just calculated and can safely be used in OnPropertyChange.
		// However, new properties set during this call will not be available until the next update loop.
		if (!dirty_properties.Empty())
			OnPropertyChange(dirty_properties);
	}
}

void Element::Render()
{
#ifdef RMLUI_ENABLE_PROFILING
	auto name = GetAddress(false, false);
	RMLUI_ZoneScoped;
	RMLUI_ZoneText(name.c_str(), name.size());
#endif

	// TODO: This is a work-around for the dirty offset not being properly updated when used by containing block children. This results
	// in scrolling not working properly. We don't care about the return value, the call is only used to force the absolute offset to update.
	if (absolute_offset_dirty)
		GetAbsoluteOffset(Box::BORDER);

	// Rebuild our stacking context if necessary.
	if (stacking_context_dirty)
		BuildLocalStackingContext();

	UpdateTransformState();

	// Apply our transform
	ElementUtilities::ApplyTransform(*this);

	// Set up the clipping region for this element.
	if (ElementUtilities::SetClippingRegion(this))
	{
		meta->background_border.Render(this);
		meta->decoration.RenderDecorators();

		{
			RMLUI_ZoneScopedNC("OnRender", 0x228B22);

			OnRender();
		}
	}

	// Render all elements in our local stacking context.
	for (Element* element : stacking_context)
		element->Render();
}

ElementPtr Element::Clone() const
{
	ElementPtr clone;

	if (instancer)
	{
		clone = instancer->InstanceElement(nullptr, GetTagName(), attributes);
		if (clone)
			clone->SetInstancer(instancer);
	}
	else
		clone = Factory::InstanceElement(nullptr, GetTagName(), GetTagName(), attributes);

	if (clone)
	{
		// Copy over the attributes. The 'style' and 'class' attributes are skipped because inline styles and class names are copied manually below.
		// This is necessary in case any properties or classes have been set manually, in which case the 'style' and 'class' attributes are out of
		// sync with the used style and active classes.
		ElementAttributes clone_attributes = attributes;
		clone_attributes.erase("style");
		clone_attributes.erase("class");
		clone->SetAttributes(clone_attributes);
		
		for (auto& id_property : GetStyle()->GetLocalStyleProperties())
			clone->SetProperty(id_property.first, id_property.second);
		
		for (auto& var : GetStyle()->GetLocalStylePropertyVariables())
			clone->SetPropertyVariable(var.first, var.second);

		clone->GetStyle()->SetClassNames(GetStyle()->GetClassNames());

		String inner_rml;
		GetInnerRML(inner_rml);

		clone->SetInnerRML(inner_rml);
	}

	return clone;
}

void Element::SetClass(const String& class_name, bool activate)
{
	if (meta->style.SetClass(class_name, activate))
		DirtyDefinition(DirtyNodes::SelfAndSiblings);
}

bool Element::IsClassSet(const String& class_name) const
{
	return meta->style.IsClassSet(class_name);
}

void Element::SetClassNames(const String& class_names)
{
	SetAttribute("class", class_names);
}

String Element::GetClassNames() const
{
	return meta->style.GetClassNames();
}

const StyleSheet* Element::GetStyleSheet() const
{
	if (ElementDocument* document = GetOwnerDocument())
		return document->GetStyleSheet();
	return nullptr;
}

String Element::GetAddress(bool include_pseudo_classes, bool include_parents) const
{
	// Add the tag name onto the address.
	String address(tag);

	// Add the ID if we have one.
	if (!id.empty())
	{
		address += "#";
		address += id;
	}

	String classes = meta->style.GetClassNames();
	if (!classes.empty())
	{
		classes = StringUtilities::Replace(classes, ' ', '.');
		address += ".";
		address += classes;
	}

	if (include_pseudo_classes)
	{
		const PseudoClassMap& pseudo_classes = meta->style.GetActivePseudoClasses();
		for (auto& pseudo_class : pseudo_classes)
		{
			address += ":";
			address += pseudo_class.first;
		}
	}

	if (include_parents && parent)
	{
		address += " < ";
		return address + parent->GetAddress(include_pseudo_classes, true);
	}
	else
		return address;
}

void Element::SetOffset(Vector2f offset, Element* _offset_parent, bool _offset_fixed)
{
	_offset_fixed |= GetPosition() == Style::Position::Fixed;

	// If our offset has definitely changed, or any of our parenting has, then these are set and
	// updated based on our left / right / top / bottom properties.
	if (relative_offset_base != offset || offset_parent != _offset_parent || offset_fixed != _offset_fixed)
	{
		relative_offset_base = offset;
		offset_fixed = _offset_fixed;
		offset_parent = _offset_parent;
		UpdateOffset();
		DirtyAbsoluteOffset();
	}

	// Otherwise, our offset is updated in case left / right / top / bottom will have an impact on
	// our final position, and our children are dirtied if they do.
	else
	{
		const Vector2f old_base = relative_offset_base;
		const Vector2f old_position = relative_offset_position;

		UpdateOffset();

		if (old_base != relative_offset_base || old_position != relative_offset_position)
			DirtyAbsoluteOffset();
	}
}

Vector2f Element::GetRelativeOffset(Box::Area area)
{
	return relative_offset_base + relative_offset_position + GetBox().GetPosition(area);
}

Vector2f Element::GetAbsoluteOffset(Box::Area area)
{
	if (absolute_offset_dirty)
	{
		absolute_offset_dirty = false;

		if (offset_parent)
			absolute_offset = offset_parent->GetAbsoluteOffset(Box::BORDER) + relative_offset_base + relative_offset_position;
		else
			absolute_offset = relative_offset_base + relative_offset_position;

		if (!offset_fixed)
		{
			// Add any parent scrolling onto our position as well.
			if (offset_parent)
				absolute_offset -= offset_parent->scroll_offset;

			// Finally, there may be relatively positioned elements between ourself and our containing block, add their relative offsets as well.
			for (Element* ancestor = parent; ancestor && ancestor != offset_parent; ancestor = ancestor->parent)
				absolute_offset += ancestor->relative_offset_position;
		}
	}

	return absolute_offset + GetBox().GetPosition(area);
}

void Element::SetClientArea(Box::Area _client_area)
{
	client_area = _client_area;
}

Box::Area Element::GetClientArea() const
{
	return client_area;
}

void Element::SetScrollableOverflowRectangle(Vector2f _scrollable_overflow_rectangle)
{
	if (scrollable_overflow_rectangle != _scrollable_overflow_rectangle)
	{
		scrollable_overflow_rectangle = _scrollable_overflow_rectangle;

		scroll_offset.x = Math::Min(scroll_offset.x, GetScrollWidth() - GetClientWidth());
		scroll_offset.y = Math::Min(scroll_offset.y, GetScrollHeight() - GetClientHeight());
		DirtyAbsoluteOffset();
	}
}

void Element::SetBox(const Box& box)
{
	if (box != main_box || additional_boxes.size() > 0)
	{
		main_box = box;
		additional_boxes.clear();

		OnResize();

		meta->background_border.DirtyBackground();
		meta->background_border.DirtyBorder();
		meta->decoration.DirtyDecoratorsData();
	}
}

void Element::AddBox(const Box& box, Vector2f offset)
{
	additional_boxes.emplace_back(PositionedBox{box, offset});

	OnResize();

	meta->background_border.DirtyBackground();
	meta->background_border.DirtyBorder();
	meta->decoration.DirtyDecoratorsData();
}

const Box& Element::GetBox()
{
	return main_box;
}

const Box& Element::GetBox(int index, Vector2f& offset)
{
	offset = Vector2f(0);

	if (index < 1)
		return main_box;

	const int additional_box_index = index - 1;
	if (additional_box_index >= (int)additional_boxes.size())
		return main_box;

	offset = additional_boxes[additional_box_index].offset;

	return additional_boxes[additional_box_index].box;
}

int Element::GetNumBoxes()
{
	return 1 + (int)additional_boxes.size();
}

float Element::GetBaseline() const
{
	return baseline;
}

bool Element::GetIntrinsicDimensions(Vector2f& /*dimensions*/, float& /*ratio*/)
{
	return false;
}

bool Element::IsReplaced()
{
	Vector2f unused_dimensions;
	float unused_ratio = 0.f;
	return GetIntrinsicDimensions(unused_dimensions, unused_ratio);
}

bool Element::IsPointWithinElement(const Vector2f point)
{
	const Vector2f position = GetAbsoluteOffset(Box::BORDER);

	for (int i = 0; i < GetNumBoxes(); ++i)
	{
		Vector2f box_offset;
		const Box& box = GetBox(i, box_offset);

		const Vector2f box_position = position + box_offset;
		const Vector2f box_dimensions = box.GetSize(Box::BORDER);
		if (point.x >= box_position.x && point.x <= (box_position.x + box_dimensions.x) && point.y >= box_position.y &&
			point.y <= (box_position.y + box_dimensions.y))
		{
			return true;
		}
	}

	return false;
}

bool Element::IsVisible(bool include_ancestors) const
{
	if (!include_ancestors)
		return visible;
	const Element* element = this;
	while (element)
	{
		if (!element->visible)
			return false;
		element = element->parent;
	}
	return true;
}

float Element::GetZIndex() const
{
	return z_index;
}

FontFaceHandle Element::GetFontFaceHandle() const
{
	return meta->computed_values.font_face_handle();
}

bool Element::SetProperty(const String& name, const String& value)
{
	// The name may be a shorthand giving us multiple underlying properties
	PropertyDictionary properties;
	if (!StyleSheetSpecification::ParsePropertyDeclaration(properties, name, value))
	{
		Log::Message(Log::LT_WARNING, "Syntax error parsing inline property declaration '%s: %s;'.", name.c_str(), value.c_str());
		return false;
	}
	for (auto& property : properties.GetProperties())
	{
		if (!meta->style.SetProperty(property.first, property.second))
			return false;
	}
	for (auto& shorthand : properties.GetDependentShorthands())
	{
		if (!meta->style.SetDependentShorthand(shorthand.first, shorthand.second))
			return false;
	}
	return true;
}

bool Element::SetProperty(PropertyId id, const Property& property)
{
	return meta->style.SetProperty(id, property);
}

void Element::RemoveProperty(const String& name)
{
	meta->style.RemoveProperty(StyleSheetSpecification::GetPropertyId(name));
}

void Element::RemoveProperty(PropertyId id)
{
	meta->style.RemoveProperty(id);
}

const Property* Element::GetProperty(const String& name)
{
	return meta->style.GetProperty(StyleSheetSpecification::GetPropertyId(name));
}

const Property* Element::GetProperty(PropertyId id)
{
	return meta->style.GetProperty(id);
}

const Property* Element::GetLocalProperty(const String& name)
{
	return meta->style.GetLocalProperty(StyleSheetSpecification::GetPropertyId(name));
}

const Property* Element::GetLocalProperty(PropertyId id)
{
	return meta->style.GetLocalProperty(id);
}

const PropertyMap& Element::GetLocalStyleProperties()
{
	return meta->style.GetLocalStyleProperties();
}

float Element::ResolveNumericProperty(const Property* property, float base_value)
{
	return meta->style.ResolveNumericProperty(property, base_value);
}

float Element::ResolveNumericProperty(const String& property_name)
{
	auto property = meta->style.GetProperty(StyleSheetSpecification::GetPropertyId(property_name));
	if (!property)
		return 0.0f;

	if (property->unit & Property::ANGLE)
		return ComputeAngle(*property);

	RelativeTarget relative_target = RelativeTarget::None;
	if (property->definition)
		relative_target = property->definition->GetRelativeTarget();

	float result = meta->style.ResolveLength(property, relative_target);

	return result;
}

Vector2f Element::GetContainingBlock()
{
	Vector2f containing_block(0, 0);

	if (offset_parent != nullptr)
	{
		using namespace Style;
		Position position_property = GetPosition();
		const Box& parent_box = offset_parent->GetBox();

		if (position_property == Position::Static || position_property == Position::Relative)
		{
			containing_block = parent_box.GetSize();
		}
		else if (position_property == Position::Absolute || position_property == Position::Fixed)
		{
			containing_block = parent_box.GetSize(Box::PADDING);
		}
	}

	return containing_block;
}

Style::Position Element::GetPosition()
{
	return meta->computed_values.position();
}

Style::Float Element::GetFloat()
{
	return meta->computed_values.float_();
}

Style::Display Element::GetDisplay()
{
	return meta->computed_values.display();
}

float Element::GetLineHeight()
{
	return meta->computed_values.line_height().value;
}

const TransformState* Element::GetTransformState() const noexcept
{
	return transform_state.get();
}

bool Element::Project(Vector2f& point) const noexcept
{
	if (!transform_state || !transform_state->GetTransform())
		return true;

	// The input point is in window coordinates. Need to find the projection of the point onto the current element plane,
	// taking into account the full transform applied to the element.

	if (const Matrix4f* inv_transform = transform_state->GetInverseTransform())
	{
		// Pick two points forming a line segment perpendicular to the window.
		Vector4f window_points[2] = {{point.x, point.y, -10, 1}, {point.x, point.y, 10, 1}};

		// Project them into the local element space.
		window_points[0] = *inv_transform * window_points[0];
		window_points[1] = *inv_transform * window_points[1];

		Vector3f local_points[2] = {window_points[0].PerspectiveDivide(), window_points[1].PerspectiveDivide()};

		// Construct a ray from the two projected points in the local space of the current element.
		// Find the intersection with the z=0 plane to produce our destination point.
		Vector3f ray = local_points[1] - local_points[0];

		// Only continue if we are not close to parallel with the plane.
		if (std::fabs(ray.z) > 1.0f)
		{
			// Solving the line equation p = p0 + t*ray for t, knowing that p.z = 0, produces the following.
			float t = -local_points[0].z / ray.z;
			Vector3f p = local_points[0] + ray * t;

			point = Vector2f(p.x, p.y);
			return true;
		}
	}

	// The transformation matrix is either singular, or the ray is parallel to the element's plane.
	return false;
}

PropertiesIteratorView Element::IterateLocalProperties() const
{
	return PropertiesIteratorView(MakeUnique<PropertiesIterator>(meta->style.Iterate()));
}

<<<<<<< HEAD
bool Element::SetPropertyVariable(const String& name, const String& value)
{
	PropertyDictionary properties;
	if (!StyleSheetSpecification::ParseVariableDeclaration(properties, "--" + name, value))
	{
		Log::Message(Log::LT_WARNING, "Syntax error parsing inline variable declaration '%s: %s;'.", name.c_str(), value.c_str());
		return false;
	}

	for (auto const& it : properties.GetPropertyVariables())
	{
		meta->style.SetPropertyVariable(it.first, it.second);
	}
	
	return true;
}

bool Element::SetPropertyVariable(const String& name, const Property& variable)
{
	return meta->style.SetPropertyVariable(name, variable);
}

void Element::RemovePropertyVariable(const String& name)
{
	meta->style.RemoveVariable(name);
}

const Property* Element::GetPropertyVariable(String const& name)
{
	return meta->style.GetPropertyVariable(name);
}

const Property* Element::GetLocalPropertyVariable(String const& name)
{
	return meta->style.GetLocalPropertyVariable(name);
}

const PropertyVariableMap& Element::GetLocalStylePropertyVariables()
{
	return meta->style.GetLocalStylePropertyVariables();
}

// Sets or removes a pseudo-class on the element.
=======
>>>>>>> 74928762
void Element::SetPseudoClass(const String& pseudo_class, bool activate)
{
	if (meta->style.SetPseudoClass(pseudo_class, activate, false))
	{
		// Include siblings in case of RCSS presence of sibling combinators '+', '~'.
		DirtyDefinition(DirtyNodes::SelfAndSiblings);
		OnPseudoClassChange(pseudo_class, activate);
	}
}

bool Element::IsPseudoClassSet(const String& pseudo_class) const
{
	return meta->style.IsPseudoClassSet(pseudo_class);
}

bool Element::ArePseudoClassesSet(const StringList& pseudo_classes) const
{
	for (const String& pseudo_class : pseudo_classes)
	{
		if (!IsPseudoClassSet(pseudo_class))
			return false;
	}

	return true;
}

StringList Element::GetActivePseudoClasses() const
{
	const PseudoClassMap& pseudo_classes = meta->style.GetActivePseudoClasses();
	StringList names;
	names.reserve(pseudo_classes.size());
	for (auto& pseudo_class : pseudo_classes)
	{
		names.push_back(pseudo_class.first);
	}

	return names;
}

void Element::OverridePseudoClass(Element* element, const String& pseudo_class, bool activate)
{
	RMLUI_ASSERT(element);
	element->GetStyle()->SetPseudoClass(pseudo_class, activate, true);
}

Variant* Element::GetAttribute(const String& name)
{
	return GetIf(attributes, name);
}

const Variant* Element::GetAttribute(const String& name) const
{
	return GetIf(attributes, name);
}

bool Element::HasAttribute(const String& name) const
{
	return attributes.find(name) != attributes.end();
}

void Element::RemoveAttribute(const String& name)
{
	auto it = attributes.find(name);
	if (it != attributes.end())
	{
		attributes.erase(it);

		ElementAttributes changed_attributes;
		changed_attributes.emplace(name, Variant());
		OnAttributeChange(changed_attributes);
	}
}

Element* Element::GetFocusLeafNode()
{
	// If there isn't a focus, then we are the leaf.
	if (!focus)
	{
		return this;
	}

	// Recurse down the tree until we found the leaf focus element
	Element* focus_element = focus;
	while (focus_element->focus)
		focus_element = focus_element->focus;

	return focus_element;
}

Context* Element::GetContext() const
{
	ElementDocument* document = GetOwnerDocument();
	if (document != nullptr)
		return document->GetContext();

	return nullptr;
}

void Element::SetAttributes(const ElementAttributes& _attributes)
{
	attributes.reserve(attributes.size() + _attributes.size());
	for (auto& pair : _attributes)
		attributes[pair.first] = pair.second;

	OnAttributeChange(_attributes);
}

int Element::GetNumAttributes() const
{
	return (int)attributes.size();
}

const String& Element::GetTagName() const
{
	return tag;
}

const String& Element::GetId() const
{
	return id;
}

void Element::SetId(const String& _id)
{
	SetAttribute("id", _id);
}

float Element::GetAbsoluteLeft()
{
	return GetAbsoluteOffset(Box::BORDER).x;
}

float Element::GetAbsoluteTop()
{
	return GetAbsoluteOffset(Box::BORDER).y;
}

float Element::GetClientLeft()
{
	return GetBox().GetPosition(client_area).x;
}

float Element::GetClientTop()
{
	return GetBox().GetPosition(client_area).y;
}

float Element::GetClientWidth()
{
	return GetBox().GetSize(client_area).x - meta->scroll.GetScrollbarSize(ElementScroll::VERTICAL);
}

float Element::GetClientHeight()
{
	return GetBox().GetSize(client_area).y - meta->scroll.GetScrollbarSize(ElementScroll::HORIZONTAL);
}

Element* Element::GetOffsetParent()
{
	return offset_parent;
}

float Element::GetOffsetLeft()
{
	return relative_offset_base.x + relative_offset_position.x;
}

float Element::GetOffsetTop()
{
	return relative_offset_base.y + relative_offset_position.y;
}

float Element::GetOffsetWidth()
{
	return GetBox().GetSize(Box::BORDER).x;
}

float Element::GetOffsetHeight()
{
	return GetBox().GetSize(Box::BORDER).y;
}

float Element::GetScrollLeft()
{
	return scroll_offset.x;
}

void Element::SetScrollLeft(float scroll_left)
{
	const float new_offset = Math::Clamp(Math::RoundFloat(scroll_left), 0.0f, GetScrollWidth() - GetClientWidth());
	if (new_offset != scroll_offset.x)
	{
		scroll_offset.x = new_offset;
		meta->scroll.UpdateScrollbar(ElementScroll::HORIZONTAL);
		DirtyAbsoluteOffset();

		DispatchEvent(EventId::Scroll, Dictionary());
	}
}

float Element::GetScrollTop()
{
	return scroll_offset.y;
}

void Element::SetScrollTop(float scroll_top)
{
	const float new_offset = Math::Clamp(Math::RoundFloat(scroll_top), 0.0f, GetScrollHeight() - GetClientHeight());
	if (new_offset != scroll_offset.y)
	{
		scroll_offset.y = new_offset;
		meta->scroll.UpdateScrollbar(ElementScroll::VERTICAL);
		DirtyAbsoluteOffset();

		DispatchEvent(EventId::Scroll, Dictionary());
	}
}

float Element::GetScrollWidth()
{
	return Math::Max(scrollable_overflow_rectangle.x, GetClientWidth());
}

float Element::GetScrollHeight()
{
	return Math::Max(scrollable_overflow_rectangle.y, GetClientHeight());
}

ElementStyle* Element::GetStyle() const
{
	return &meta->style;
}

ElementDocument* Element::GetOwnerDocument() const
{
#ifdef RMLUI_DEBUG
	if (parent && !owner_document)
	{
		// Since we have a parent but no owner_document, then we must be a 'loose' element -- that is, constructed
		// outside of a document and not attached to a child of any element in the hierarchy of a document.
		// This check ensures that we didn't just forget to set the owner document.
		RMLUI_ASSERT(!parent->GetOwnerDocument());
	}
#endif

	return owner_document;
}

Element* Element::GetParentNode() const
{
	return parent;
}

Element* Element::Closest(const String& selectors) const
{
	StyleSheetNode root_node;
	StyleSheetNodeListRaw leaf_nodes = StyleSheetParser::ConstructNodes(root_node, selectors);

	if (leaf_nodes.empty())
	{
		Log::Message(Log::LT_WARNING, "Query selector '%s' is empty. In element %s", selectors.c_str(), GetAddress().c_str());
		return nullptr;
	}

	Element* parent = GetParentNode();

	while (parent)
	{
		for (const StyleSheetNode* node : leaf_nodes)
		{
			if (node->IsApplicable(parent))
			{
				return parent;
			}
		}

		parent = parent->GetParentNode();
	}

	return nullptr;
}

Element* Element::GetNextSibling() const
{
	if (parent == nullptr)
		return nullptr;

	for (size_t i = 0; i < parent->children.size() - (parent->num_non_dom_children + 1); i++)
	{
		if (parent->children[i].get() == this)
			return parent->children[i + 1].get();
	}

	return nullptr;
}

Element* Element::GetPreviousSibling() const
{
	if (parent == nullptr)
		return nullptr;

	for (size_t i = 1; i < parent->children.size() - parent->num_non_dom_children; i++)
	{
		if (parent->children[i].get() == this)
			return parent->children[i - 1].get();
	}

	return nullptr;
}

Element* Element::GetFirstChild() const
{
	if (GetNumChildren() > 0)
		return children[0].get();

	return nullptr;
}

Element* Element::GetLastChild() const
{
	if (GetNumChildren() > 0)
		return (children.end() - (num_non_dom_children + 1))->get();

	return nullptr;
}

Element* Element::GetChild(int index) const
{
	if (index < 0 || index >= (int)children.size())
		return nullptr;

	return children[index].get();
}

int Element::GetNumChildren(bool include_non_dom_elements) const
{
	return (int)children.size() - (include_non_dom_elements ? 0 : num_non_dom_children);
}

void Element::GetInnerRML(String& content) const
{
	for (int i = 0; i < GetNumChildren(); i++)
	{
		children[i]->GetRML(content);
	}
}

String Element::GetInnerRML() const
{
	String result;
	GetInnerRML(result);
	return result;
}

void Element::SetInnerRML(const String& rml)
{
	RMLUI_ZoneScopedC(0x6495ED);

	// Remove all DOM children.
	while ((int)children.size() > num_non_dom_children)
		RemoveChild(children.front().get());

	if (!rml.empty())
		Factory::InstanceElementText(this, rml);
}

bool Element::Focus()
{
	// Are we allowed focus?
	Style::Focus focus_property = meta->computed_values.focus();
	if (focus_property == Style::Focus::None)
		return false;

	// Ask our context if we can switch focus.
	Context* context = GetContext();
	if (context == nullptr)
		return false;

	if (!context->OnFocusChange(this))
		return false;

	// Set this as the end of the focus chain.
	focus = nullptr;

	// Update the focus chain up the hierarchy.
	Element* element = this;
	while (Element* parent = element->GetParentNode())
	{
		parent->focus = element;
		element = parent;
	}

	return true;
}

void Element::Blur()
{
	if (parent)
	{
		Context* context = GetContext();
		if (context == nullptr)
			return;

		if (context->GetFocusElement() == this)
		{
			parent->Focus();
		}
		else if (parent->focus == this)
		{
			parent->focus = nullptr;
		}
	}
}

void Element::Click()
{
	Context* context = GetContext();
	if (context == nullptr)
		return;

	context->GenerateClickEvent(this);
}

void Element::AddEventListener(const String& event, EventListener* listener, const bool in_capture_phase)
{
	const EventId id = EventSpecificationInterface::GetIdOrInsert(event);
	meta->event_dispatcher.AttachEvent(id, listener, in_capture_phase);
}

void Element::AddEventListener(const EventId id, EventListener* listener, const bool in_capture_phase)
{
	meta->event_dispatcher.AttachEvent(id, listener, in_capture_phase);
}

void Element::RemoveEventListener(const String& event, EventListener* listener, bool in_capture_phase)
{
	EventId id = EventSpecificationInterface::GetIdOrInsert(event);
	meta->event_dispatcher.DetachEvent(id, listener, in_capture_phase);
}

void Element::RemoveEventListener(EventId id, EventListener* listener, bool in_capture_phase)
{
	meta->event_dispatcher.DetachEvent(id, listener, in_capture_phase);
}

bool Element::DispatchEvent(const String& type, const Dictionary& parameters)
{
	const EventSpecification& specification = EventSpecificationInterface::GetOrInsert(type);
	return EventDispatcher::DispatchEvent(this, specification.id, type, parameters, specification.interruptible, specification.bubbles,
		specification.default_action_phase);
}

bool Element::DispatchEvent(const String& type, const Dictionary& parameters, bool interruptible, bool bubbles)
{
	const EventSpecification& specification = EventSpecificationInterface::GetOrInsert(type);
	return EventDispatcher::DispatchEvent(this, specification.id, type, parameters, interruptible, bubbles, specification.default_action_phase);
}

bool Element::DispatchEvent(EventId id, const Dictionary& parameters)
{
	const EventSpecification& specification = EventSpecificationInterface::Get(id);
	return EventDispatcher::DispatchEvent(this, specification.id, specification.type, parameters, specification.interruptible, specification.bubbles,
		specification.default_action_phase);
}

void Element::ScrollIntoView(const ScrollIntoViewOptions options)
{
	const Vector2f size = main_box.GetSize(Box::BORDER);
	ScrollBehavior scroll_behavior = options.behavior;

	for (Element* scroll_parent = parent; scroll_parent; scroll_parent = scroll_parent->GetParentNode())
	{
		using Style::Overflow;
		const ComputedValues& computed = scroll_parent->GetComputedValues();
		const bool scrollable_box_x = (computed.overflow_x() != Overflow::Visible && computed.overflow_x() != Overflow::Hidden);
		const bool scrollable_box_y = (computed.overflow_y() != Overflow::Visible && computed.overflow_y() != Overflow::Hidden);

		const Vector2f parent_scroll_size = {scroll_parent->GetScrollWidth(), scroll_parent->GetScrollHeight()};
		const Vector2f parent_client_size = {scroll_parent->GetClientWidth(), scroll_parent->GetClientHeight()};

		if ((scrollable_box_x && parent_scroll_size.x > parent_client_size.x) || (scrollable_box_y && parent_scroll_size.y > parent_client_size.y))
		{
			const Vector2f relative_offset = scroll_parent->GetAbsoluteOffset(Box::BORDER) - GetAbsoluteOffset(Box::BORDER);

			const Vector2f old_scroll_offset = {scroll_parent->GetScrollLeft(), scroll_parent->GetScrollTop()};
			const Vector2f parent_client_offset = {scroll_parent->GetClientLeft(), scroll_parent->GetClientTop()};

			const Vector2f delta_scroll_offset_start = parent_client_offset - relative_offset;
			const Vector2f delta_scroll_offset_end = delta_scroll_offset_start + size - parent_client_size;

			Vector2f scroll_delta = {
				scrollable_box_x ? GetScrollOffsetDelta(options.horizontal, delta_scroll_offset_start.x, delta_scroll_offset_end.x) : 0.f,
				scrollable_box_y ? GetScrollOffsetDelta(options.vertical, delta_scroll_offset_start.y, delta_scroll_offset_end.y) : 0.f,
			};

			scroll_parent->ScrollTo(old_scroll_offset + scroll_delta, scroll_behavior);

			// Currently, only a single scrollable parent can be smooth scrolled at a time, so any other parents must be instant scrolled.
			scroll_behavior = ScrollBehavior::Instant;
		}
	}
}

void Element::ScrollIntoView(bool align_with_top)
{
	ScrollIntoViewOptions options;
	options.vertical = (align_with_top ? ScrollAlignment::Start : ScrollAlignment::End);
	options.horizontal = ScrollAlignment::Nearest;
	ScrollIntoView(options);
}

void Element::ScrollTo(Vector2f offset, ScrollBehavior behavior)
{
	if (behavior != ScrollBehavior::Instant)
	{
		if (Context* context = GetContext())
		{
			context->PerformSmoothscrollOnTarget(this, offset - scroll_offset, behavior);
			return;
		}
	}

	SetScrollLeft(offset.x);
	SetScrollTop(offset.y);
}

Element* Element::AppendChild(ElementPtr child, bool dom_element)
{
	RMLUI_ASSERT(child);
	Element* child_ptr = child.get();
	if (dom_element)
		children.insert(children.end() - num_non_dom_children, std::move(child));
	else
	{
		children.push_back(std::move(child));
		num_non_dom_children++;
	}
	// Set parent just after inserting into children. This allows us to eg. get our previous sibling in SetParent.
	child_ptr->SetParent(this);

	Element* ancestor = child_ptr;
	for (int i = 0; i <= ChildNotifyLevels && ancestor; i++, ancestor = ancestor->GetParentNode())
		ancestor->OnChildAdd(child_ptr);

	DirtyStackingContext();

	// Not only does the element definition of the newly inserted element need to be dirtied, but also our own definition and implicitly all of our
	// children's. This ensures correct styles being applied in the presence of tree-structural selectors such as ':first-child'.
	DirtyDefinition(DirtyNodes::Self);

	if (dom_element)
		DirtyLayout();

	return child_ptr;
}

Element* Element::InsertBefore(ElementPtr child, Element* adjacent_element)
{
	RMLUI_ASSERT(child);
	// Find the position in the list of children of the adjacent element. If
	// it's nullptr or we can't find it, then we insert it at the end of the dom
	// children, as a dom element.
	size_t child_index = 0;
	bool found_child = false;
	if (adjacent_element)
	{
		for (child_index = 0; child_index < children.size(); child_index++)
		{
			if (children[child_index].get() == adjacent_element)
			{
				found_child = true;
				break;
			}
		}
	}

	Element* child_ptr = nullptr;

	if (found_child)
	{
		child_ptr = child.get();

		if ((int)child_index >= GetNumChildren())
			num_non_dom_children++;
		else
			DirtyLayout();

		children.insert(children.begin() + child_index, std::move(child));
		child_ptr->SetParent(this);

		Element* ancestor = child_ptr;
		for (int i = 0; i <= ChildNotifyLevels && ancestor; i++, ancestor = ancestor->GetParentNode())
			ancestor->OnChildAdd(child_ptr);

		DirtyStackingContext();
		DirtyDefinition(DirtyNodes::Self);
	}
	else
	{
		child_ptr = AppendChild(std::move(child));
	}

	return child_ptr;
}

ElementPtr Element::ReplaceChild(ElementPtr inserted_element, Element* replaced_element)
{
	RMLUI_ASSERT(inserted_element);
	auto insertion_point = children.begin();
	while (insertion_point != children.end() && insertion_point->get() != replaced_element)
	{
		++insertion_point;
	}

	Element* inserted_element_ptr = inserted_element.get();

	if (insertion_point == children.end())
	{
		AppendChild(std::move(inserted_element));
		return nullptr;
	}

	children.insert(insertion_point, std::move(inserted_element));
	inserted_element_ptr->SetParent(this);

	ElementPtr result = RemoveChild(replaced_element);

	Element* ancestor = inserted_element_ptr;
	for (int i = 0; i <= ChildNotifyLevels && ancestor; i++, ancestor = ancestor->GetParentNode())
		ancestor->OnChildAdd(inserted_element_ptr);

	return result;
}

ElementPtr Element::RemoveChild(Element* child)
{
	size_t child_index = 0;

	for (auto itr = children.begin(); itr != children.end(); ++itr)
	{
		// Add the element to the delete list
		if (itr->get() == child)
		{
			Element* ancestor = child;
			for (int i = 0; i <= ChildNotifyLevels && ancestor; i++, ancestor = ancestor->GetParentNode())
				ancestor->OnChildRemove(child);

			if (child_index >= children.size() - num_non_dom_children)
				num_non_dom_children--;

			ElementPtr detached_child = std::move(*itr);
			children.erase(itr);

			// Remove the child element as the focused child of this element.
			if (child == focus)
			{
				focus = nullptr;

				// If this child (or a descendant of this child) is the context's currently
				// focused element, set the focus to us instead.
				if (Context* context = GetContext())
				{
					Element* focus_element = context->GetFocusElement();
					while (focus_element)
					{
						if (focus_element == child)
						{
							Focus();
							break;
						}

						focus_element = focus_element->GetParentNode();
					}
				}
			}

			detached_child->SetParent(nullptr);

			DirtyLayout();
			DirtyStackingContext();
			DirtyDefinition(DirtyNodes::Self);

			return detached_child;
		}

		child_index++;
	}

	return nullptr;
}

bool Element::HasChildNodes() const
{
	return (int)children.size() > num_non_dom_children;
}

Element* Element::GetElementById(const String& id)
{
	// Check for special-case tokens.
	if (id == "#self")
		return this;
	else if (id == "#document")
		return GetOwnerDocument();
	else if (id == "#parent")
		return this->parent;
	else
	{
		Element* search_root = GetOwnerDocument();
		if (search_root == nullptr)
			search_root = this;
		return ElementUtilities::GetElementById(search_root, id);
	}
}

void Element::GetElementsByTagName(ElementList& elements, const String& tag)
{
	return ElementUtilities::GetElementsByTagName(elements, this, tag);
}

void Element::GetElementsByClassName(ElementList& elements, const String& class_name)
{
	return ElementUtilities::GetElementsByClassName(elements, this, class_name);
}

static Element* QuerySelectorMatchRecursive(const StyleSheetNodeListRaw& nodes, Element* element)
{
	const int num_children = element->GetNumChildren();

	for (int i = 0; i < num_children; i++)
	{
		Element* child = element->GetChild(i);
		if (child->GetTagName() == "#text")
			continue;

		for (const StyleSheetNode* node : nodes)
		{
			if (node->IsApplicable(child))
				return child;
		}

		Element* matching_element = QuerySelectorMatchRecursive(nodes, child);
		if (matching_element)
			return matching_element;
	}

	return nullptr;
}

static void QuerySelectorAllMatchRecursive(ElementList& matching_elements, const StyleSheetNodeListRaw& nodes, Element* element)
{
	const int num_children = element->GetNumChildren();

	for (int i = 0; i < num_children; i++)
	{
		Element* child = element->GetChild(i);
		if (child->GetTagName() == "#text")
			continue;

		for (const StyleSheetNode* node : nodes)
		{
			if (node->IsApplicable(child))
			{
				matching_elements.push_back(child);
				break;
			}
		}

		QuerySelectorAllMatchRecursive(matching_elements, nodes, child);
	}
}

Element* Element::QuerySelector(const String& selectors)
{
	StyleSheetNode root_node;
	StyleSheetNodeListRaw leaf_nodes = StyleSheetParser::ConstructNodes(root_node, selectors);

	if (leaf_nodes.empty())
	{
		Log::Message(Log::LT_WARNING, "Query selector '%s' is empty. In element %s", selectors.c_str(), GetAddress().c_str());
		return nullptr;
	}

	return QuerySelectorMatchRecursive(leaf_nodes, this);
}

void Element::QuerySelectorAll(ElementList& elements, const String& selectors)
{
	StyleSheetNode root_node;
	StyleSheetNodeListRaw leaf_nodes = StyleSheetParser::ConstructNodes(root_node, selectors);

	if (leaf_nodes.empty())
	{
		Log::Message(Log::LT_WARNING, "Query selector '%s' is empty. In element %s", selectors.c_str(), GetAddress().c_str());
		return;
	}

	QuerySelectorAllMatchRecursive(elements, leaf_nodes, this);
}

EventDispatcher* Element::GetEventDispatcher() const
{
	return &meta->event_dispatcher;
}

String Element::GetEventDispatcherSummary() const
{
	return meta->event_dispatcher.ToString();
}

ElementDecoration* Element::GetElementDecoration() const
{
	return &meta->decoration;
}

ElementScroll* Element::GetElementScroll() const
{
	return &meta->scroll;
}

DataModel* Element::GetDataModel() const
{
	return data_model;
}

RenderInterface* Element::GetRenderInterface()
{
	if (Context* context = GetContext())
		return context->GetRenderInterface();

	return ::Rml::GetRenderInterface();
}

void Element::SetInstancer(ElementInstancer* _instancer)
{
	// Only record the first instancer being set as some instancers call other instancers to do their dirty work, in
	// which case we don't want to update the lowest level instancer.
	if (!instancer)
	{
		instancer = _instancer;
	}
}

void Element::ForceLocalStackingContext()
{
	local_stacking_context_forced = true;
	local_stacking_context = true;

	DirtyStackingContext();
}

void Element::OnUpdate() {}

void Element::OnRender() {}

void Element::OnResize() {}

void Element::OnLayout() {}

void Element::OnDpRatioChange() {}

void Element::OnStyleSheetChange() {}

void Element::OnAttributeChange(const ElementAttributes& changed_attributes)
{
	for (const auto& element_attribute : changed_attributes)
	{
		const auto& attribute = element_attribute.first;
		const auto& value = element_attribute.second;
		if (attribute == "id")
		{
			id = value.Get<String>();
		}
		else if (attribute == "class")
		{
			meta->style.SetClassNames(value.Get<String>());
		}
		else if (((attribute == "colspan" || attribute == "rowspan") && meta->computed_values.display() == Style::Display::TableCell) ||
			(attribute == "span" &&
				(meta->computed_values.display() == Style::Display::TableColumn ||
					meta->computed_values.display() == Style::Display::TableColumnGroup)))
		{
			DirtyLayout();
		}
		else if (attribute.size() > 2 && attribute[0] == 'o' && attribute[1] == 'n')
		{
			static constexpr bool IN_CAPTURE_PHASE = false;

			auto& attribute_event_listeners = meta->attribute_event_listeners;
			auto& event_dispatcher = meta->event_dispatcher;
			const auto event_id = EventSpecificationInterface::GetIdOrInsert(attribute.substr(2));
			const auto remove_event_listener_if_exists = [&attribute_event_listeners, &event_dispatcher, event_id]() {
				const auto listener_it = attribute_event_listeners.find(event_id);
				if (listener_it != attribute_event_listeners.cend())
				{
					event_dispatcher.DetachEvent(event_id, listener_it->second, IN_CAPTURE_PHASE);
					attribute_event_listeners.erase(listener_it);
				}
			};

			if (value.GetType() == Variant::Type::STRING)
			{
				remove_event_listener_if_exists();

				const auto value_as_string = value.Get<String>();
				auto insertion_result = attribute_event_listeners.emplace(event_id, Factory::InstanceEventListener(value_as_string, this));
				if (auto* listener = insertion_result.first->second)
					event_dispatcher.AttachEvent(event_id, listener, IN_CAPTURE_PHASE);
			}
			else if (value.GetType() == Variant::Type::NONE)
				remove_event_listener_if_exists();
		}
		else if (attribute == "style")
		{
			if (value.GetType() == Variant::STRING)
			{
				PropertyDictionary properties;
				StyleSheetParser parser;
				parser.ParseProperties(properties, value.GetReference<String>());

				for (const auto& name_value : properties.GetProperties())
					meta->style.SetProperty(name_value.first, name_value.second);
			}
			else if (value.GetType() != Variant::NONE)
				Log::Message(Log::LT_WARNING, "Invalid 'style' attribute, string type required. In element: %s", GetAddress().c_str());
		}
	}

	// Any change to the attributes may affect which styles apply to the current element, in particular due to attribute selectors, ID selectors, and
	// class selectors. This can further affect all siblings or descendants due to sibling or descendant combinators.
	DirtyDefinition(DirtyNodes::SelfAndSiblings);
}

void Element::OnPropertyChange(const PropertyIdSet& changed_properties)
{
	RMLUI_ZoneScoped;
	const bool top_right_bottom_left_changed = (           //
		changed_properties.Contains(PropertyId::Top) ||    //
		changed_properties.Contains(PropertyId::Right) ||  //
		changed_properties.Contains(PropertyId::Bottom) || //
		changed_properties.Contains(PropertyId::Left)      //
	);

	// See if the document layout needs to be updated.
	if (!IsLayoutDirty())
	{
		// Force a relayout if any of the changed properties require it.
		const PropertyIdSet changed_properties_forcing_layout =
			(changed_properties & StyleSheetSpecification::GetRegisteredPropertiesForcingLayout());

		if (!changed_properties_forcing_layout.Empty())
		{
			DirtyLayout();
		}
		else if (top_right_bottom_left_changed)
		{
			// Normally, the position properties only affect the position of the element and not the layout. Thus, these properties are not registered
			// as affecting layout. However, when absolutely positioned elements with both left & right, or top & bottom are set to definite values,
			// they affect the size of the element and thereby also the layout. This layout-dirtying condition needs to be registered manually.
			using namespace Style;
			const ComputedValues& computed = GetComputedValues();
			const bool absolutely_positioned = (computed.position() == Position::Absolute || computed.position() == Position::Fixed);
			const bool sized_width =
				(computed.width().type == Width::Auto && computed.left().type != Left::Auto && computed.right().type != Right::Auto);
			const bool sized_height =
				(computed.height().type == Height::Auto && computed.top().type != Top::Auto && computed.bottom().type != Bottom::Auto);

			if (absolutely_positioned && (sized_width || sized_height))
				DirtyLayout();
		}
	}

	// Update the position.
	if (top_right_bottom_left_changed)
	{
		UpdateOffset();
		DirtyAbsoluteOffset();
	}

	// Update the visibility.
	if (changed_properties.Contains(PropertyId::Visibility) || changed_properties.Contains(PropertyId::Display))
	{
		bool new_visibility =
			(meta->computed_values.display() != Style::Display::None && meta->computed_values.visibility() == Style::Visibility::Visible);

		if (visible != new_visibility)
		{
			visible = new_visibility;

			if (parent != nullptr)
				parent->DirtyStackingContext();

			if (!visible)
				Blur();
		}
	}

	// Update the z-index.
	if (changed_properties.Contains(PropertyId::ZIndex))
	{
		Style::ZIndex z_index_property = meta->computed_values.z_index();

		if (z_index_property.type == Style::ZIndex::Auto)
		{
			if (local_stacking_context && !local_stacking_context_forced)
			{
				// We're no longer acting as a stacking context.
				local_stacking_context = false;

				stacking_context_dirty = false;
				stacking_context.clear();
			}

			// If our old z-index was not zero, then we must dirty our stacking context so we'll be re-indexed.
			if (z_index != 0)
			{
				z_index = 0;
				DirtyStackingContext();
			}
		}
		else
		{
			float new_z_index = z_index_property.value;

			if (new_z_index != z_index)
			{
				z_index = new_z_index;

				if (parent != nullptr)
					parent->DirtyStackingContext();
			}

			if (!local_stacking_context)
			{
				local_stacking_context = true;
				stacking_context_dirty = true;
			}
		}
	}

	const bool border_radius_changed = (                                    //
		changed_properties.Contains(PropertyId::BorderTopLeftRadius) ||     //
		changed_properties.Contains(PropertyId::BorderTopRightRadius) ||    //
		changed_properties.Contains(PropertyId::BorderBottomRightRadius) || //
		changed_properties.Contains(PropertyId::BorderBottomLeftRadius)     //
	);

	// Dirty the background if it's changed.
	if (border_radius_changed ||                                    //
		changed_properties.Contains(PropertyId::BackgroundColor) || //
		changed_properties.Contains(PropertyId::Opacity) ||         //
		changed_properties.Contains(PropertyId::ImageColor))        //
	{
		meta->background_border.DirtyBackground();
	}

	// Dirty the border if it's changed.
	if (border_radius_changed ||                                      //
		changed_properties.Contains(PropertyId::BorderTopWidth) ||    //
		changed_properties.Contains(PropertyId::BorderRightWidth) ||  //
		changed_properties.Contains(PropertyId::BorderBottomWidth) || //
		changed_properties.Contains(PropertyId::BorderLeftWidth) ||   //
		changed_properties.Contains(PropertyId::BorderTopColor) ||    //
		changed_properties.Contains(PropertyId::BorderRightColor) ||  //
		changed_properties.Contains(PropertyId::BorderBottomColor) || //
		changed_properties.Contains(PropertyId::BorderLeftColor) ||   //
		changed_properties.Contains(PropertyId::Opacity))
	{
		meta->background_border.DirtyBorder();
	}

	// Dirty the decoration if it's changed.
	if (border_radius_changed || changed_properties.Contains(PropertyId::Decorator))
	{
		meta->decoration.DirtyDecorators();
	}

	// Dirty the decoration data when its visual looks may have changed.
	if (border_radius_changed ||                            //
		changed_properties.Contains(PropertyId::Opacity) || //
		changed_properties.Contains(PropertyId::ImageColor))
	{
		meta->decoration.DirtyDecoratorsData();
	}

	// Check for `perspective' and `perspective-origin' changes
	if (changed_properties.Contains(PropertyId::Perspective) ||        //
		changed_properties.Contains(PropertyId::PerspectiveOriginX) || //
		changed_properties.Contains(PropertyId::PerspectiveOriginY))
	{
		DirtyTransformState(true, false);
	}

	// Check for `transform' and `transform-origin' changes
	if (changed_properties.Contains(PropertyId::Transform) ||        //
		changed_properties.Contains(PropertyId::TransformOriginX) || //
		changed_properties.Contains(PropertyId::TransformOriginY) || //
		changed_properties.Contains(PropertyId::TransformOriginZ))
	{
		DirtyTransformState(false, true);
	}

	// Check for `animation' changes
	if (changed_properties.Contains(PropertyId::Animation))
	{
		dirty_animation = true;
	}
	// Check for `transition' changes
	if (changed_properties.Contains(PropertyId::Transition))
	{
		dirty_transition = true;
	}
}

void Element::OnPseudoClassChange(const String& /*pseudo_class*/, bool /*activate*/) {}

void Element::OnChildAdd(Element* /*child*/) {}

void Element::OnChildRemove(Element* /*child*/) {}

void Element::DirtyLayout()
{
	if (Element* document = GetOwnerDocument())
		document->DirtyLayout();
}

bool Element::IsLayoutDirty()
{
	if (Element* document = GetOwnerDocument())
		return document->IsLayoutDirty();
	return false;
}

Element* Element::GetClosestScrollableContainer()
{
	using namespace Style;

	Overflow overflow_x = meta->computed_values.overflow_x();
	Overflow overflow_y = meta->computed_values.overflow_y();
	bool scrollable_x = (overflow_x == Overflow::Auto || overflow_x == Overflow::Scroll);
	bool scrollable_y = (overflow_y == Overflow::Auto || overflow_y == Overflow::Scroll);

	scrollable_x = (scrollable_x && GetScrollWidth() > GetClientWidth());
	scrollable_y = (scrollable_y && GetScrollHeight() > GetClientHeight());

	if (scrollable_x || scrollable_y || meta->computed_values.overscroll_behavior() == OverscrollBehavior::Contain)
		return this;
	else if (parent)
		return parent->GetClosestScrollableContainer();

	return nullptr;
}

void Element::ProcessDefaultAction(Event& event)
{
	if (event == EventId::Mousedown)
	{
		const Vector2f mouse_pos(event.GetParameter("mouse_x", 0.f), event.GetParameter("mouse_y", 0.f));

		if (IsPointWithinElement(mouse_pos) && event.GetParameter("button", 0) == 0)
			SetPseudoClass("active", true);
	}

	if (event.GetPhase() == EventPhase::Target)
	{
		switch (event.GetId())
		{
		case EventId::Mouseover: SetPseudoClass("hover", true); break;
		case EventId::Mouseout: SetPseudoClass("hover", false); break;
		case EventId::Focus: SetPseudoClass("focus", true); break;
		case EventId::Blur: SetPseudoClass("focus", false); break;
		default: break;
		}
	}
}

const Style::ComputedValues& Element::GetComputedValues() const
{
	return meta->computed_values;
}

void Element::GetRML(String& content)
{
	// First we start the open tag, add the attributes then close the open tag.
	// Then comes the children in order, then we add our close tag.
	content += "<";
	content += tag;

	for (auto& pair : attributes)
	{
		auto& name = pair.first;
		auto& variant = pair.second;
		String value;
		if (variant.GetInto(value))
		{
			content += ' ';
			content += name;
			content += "=\"";
			content += value;
			content += "\"";
		}
	}

	if (HasChildNodes())
	{
		content += ">";

		GetInnerRML(content);

		content += "</";
		content += tag;
		content += ">";
	}
	else
	{
		content += " />";
	}
}

void Element::SetOwnerDocument(ElementDocument* document)
{
	if (owner_document && !document)
	{
		// We are detaching from the document and thereby also the context.
		if (Context* context = owner_document->GetContext())
			context->OnElementDetach(this);
	}

	// If this element is a document, then never change owner_document.
	if (owner_document != this && owner_document != document)
	{
		owner_document = document;
		for (ElementPtr& child : children)
			child->SetOwnerDocument(document);
	}
}

void Element::SetDataModel(DataModel* new_data_model)
{
	RMLUI_ASSERTMSG(!data_model || !new_data_model, "We must either attach a new data model, or detach the old one.");

	if (data_model == new_data_model)
		return;

	if (data_model)
		data_model->OnElementRemove(this);

	data_model = new_data_model;

	if (data_model)
		ElementUtilities::ApplyDataViewsControllers(this);

	for (ElementPtr& child : children)
		child->SetDataModel(new_data_model);
}

void Element::Release()
{
	if (instancer)
		instancer->ReleaseElement(this);
	else
		Log::Message(Log::LT_WARNING, "Leak detected: element %s not instanced via RmlUi Factory. Unable to release.", GetAddress().c_str());
}

void Element::SetParent(Element* _parent)
{
	// Assumes we are already detached from the hierarchy or we are detaching now.
	RMLUI_ASSERT(!parent || !_parent);

	parent = _parent;

	if (parent)
	{
		// We need to update our definition and make sure we inherit the properties of our new parent.
		DirtyDefinition(DirtyNodes::Self);
		meta->style.DirtyInheritedProperties();
	}

	// The transform state may require recalculation.
	if (transform_state || (parent && parent->transform_state))
		DirtyTransformState(true, true);

	SetOwnerDocument(parent ? parent->GetOwnerDocument() : nullptr);

	if (!parent)
	{
		if (data_model)
			SetDataModel(nullptr);
	}
	else
	{
		auto it = attributes.find("data-model");
		if (it == attributes.end())
		{
			SetDataModel(parent->data_model);
		}
		else if (parent->data_model)
		{
			String name = it->second.Get<String>();
			Log::Message(Log::LT_ERROR, "Nested data models are not allowed. Data model '%s' given in element %s.", name.c_str(),
				GetAddress().c_str());
		}
		else if (Context* context = GetContext())
		{
			String name = it->second.Get<String>();
			if (DataModel* model = context->GetDataModelPtr(name))
			{
				model->AttachModelRootElement(this);
				SetDataModel(model);
			}
			else
				Log::Message(Log::LT_ERROR, "Could not locate data model '%s' in element %s.", name.c_str(), GetAddress().c_str());
		}
	}
}

void Element::DirtyAbsoluteOffset()
{
	if (!absolute_offset_dirty)
		DirtyAbsoluteOffsetRecursive();
}

void Element::DirtyAbsoluteOffsetRecursive()
{
	if (!absolute_offset_dirty)
	{
		absolute_offset_dirty = true;

		if (transform_state)
			DirtyTransformState(true, true);
	}

	for (size_t i = 0; i < children.size(); i++)
		children[i]->DirtyAbsoluteOffsetRecursive();
}

void Element::UpdateOffset()
{
	using namespace Style;
	const auto& computed = meta->computed_values;
	Position position_property = computed.position();

	if (position_property == Position::Absolute || position_property == Position::Fixed)
	{
		if (offset_parent != nullptr)
		{
			const Box& parent_box = offset_parent->GetBox();
			Vector2f containing_block = parent_box.GetSize(Box::PADDING);

			// If the element is anchored left, then the position is offset by that resolved value.
			if (computed.left().type != Left::Auto)
				relative_offset_base.x = parent_box.GetEdge(Box::BORDER, Box::LEFT) +
					(ResolveValue(computed.left(), containing_block.x) + GetBox().GetEdge(Box::MARGIN, Box::LEFT));

			// If the element is anchored right, then the position is set first so the element's right-most edge
			// (including margins) will render up against the containing box's right-most content edge, and then
			// offset by the resolved value.
			else if (computed.right().type != Right::Auto)
			{
				relative_offset_base.x = containing_block.x + parent_box.GetEdge(Box::BORDER, Box::LEFT) -
					(ResolveValue(computed.right(), containing_block.x) + GetBox().GetSize(Box::BORDER).x +
						GetBox().GetEdge(Box::MARGIN, Box::RIGHT));
			}

			// If the element is anchored top, then the position is offset by that resolved value.
			if (computed.top().type != Top::Auto)
			{
				relative_offset_base.y = parent_box.GetEdge(Box::BORDER, Box::TOP) +
					(ResolveValue(computed.top(), containing_block.y) + GetBox().GetEdge(Box::MARGIN, Box::TOP));
			}

			// If the element is anchored bottom, then the position is set first so the element's right-most edge
			// (including margins) will render up against the containing box's right-most content edge, and then
			// offset by the resolved value.
			else if (computed.bottom().type != Bottom::Auto)
			{
				relative_offset_base.y = containing_block.y + parent_box.GetEdge(Box::BORDER, Box::TOP) -
					(ResolveValue(computed.bottom(), containing_block.y) + GetBox().GetSize(Box::BORDER).y +
						GetBox().GetEdge(Box::MARGIN, Box::BOTTOM));
			}
		}
	}
	else if (position_property == Position::Relative)
	{
		if (offset_parent != nullptr)
		{
			const Box& parent_box = offset_parent->GetBox();
			Vector2f containing_block = parent_box.GetSize();

			if (computed.left().type != Left::Auto)
				relative_offset_position.x = ResolveValue(computed.left(), containing_block.x);
			else if (computed.right().type != Right::Auto)
				relative_offset_position.x = -1 * ResolveValue(computed.right(), containing_block.x);
			else
				relative_offset_position.x = 0;

			if (computed.top().type != Top::Auto)
				relative_offset_position.y = ResolveValue(computed.top(), containing_block.y);
			else if (computed.bottom().type != Bottom::Auto)
				relative_offset_position.y = -1 * ResolveValue(computed.bottom(), containing_block.y);
			else
				relative_offset_position.y = 0;
		}
	}
	else
	{
		relative_offset_position.x = 0;
		relative_offset_position.y = 0;
	}
}

void Element::SetBaseline(float in_baseline)
{
	baseline = in_baseline;
}

enum class RenderOrder {
	StackNegative, // Local stacking context with z < 0.
	Block,
	TableColumnGroup,
	TableColumn,
	TableRowGroup,
	TableRow,
	TableCell,
	Floating,
	Inline,
	Positioned,    // Positioned element, or local stacking context with z == 0.
	StackPositive, // Local stacking context with z > 0.
};
struct StackingContextChild {
	Element* element = nullptr;
	RenderOrder order = {};
};
static bool operator<(const StackingContextChild& lhs, const StackingContextChild& rhs)
{
	if (int(lhs.order) == int(rhs.order))
		return lhs.element->GetZIndex() < rhs.element->GetZIndex();
	return int(lhs.order) < int(rhs.order);
}

// Treat all children in the range [index_begin, end) as if the parent created a new stacking context, by sorting them
// separately and then assigning their parent's paint order. However, positioned and descendants which create a new
// stacking context should be considered part of the parent stacking context. See CSS 2, Appendix E.
static void StackingContext_MakeAtomicRange(Vector<StackingContextChild>& stacking_children, size_t index_begin, RenderOrder parent_render_order)
{
	std::stable_sort(stacking_children.begin() + index_begin, stacking_children.end());

	for (auto it = stacking_children.begin() + index_begin; it != stacking_children.end(); ++it)
	{
		auto order = it->order;
		if (order != RenderOrder::StackNegative && order != RenderOrder::Positioned && order != RenderOrder::StackPositive)
			it->order = parent_render_order;
	}
}

void Element::BuildLocalStackingContext()
{
	stacking_context_dirty = false;

	Vector<StackingContextChild> stacking_children;
	AddChildrenToStackingContext(stacking_children);
	std::stable_sort(stacking_children.begin(), stacking_children.end());

	stacking_context.resize(stacking_children.size());
	for (size_t i = 0; i < stacking_children.size(); i++)
		stacking_context[i] = stacking_children[i].element;
}

void Element::AddChildrenToStackingContext(Vector<StackingContextChild>& stacking_children)
{
	bool is_flex_container = (GetDisplay() == Style::Display::Flex);
	const int num_children = (int)children.size();
	for (int i = 0; i < num_children; ++i)
	{
		const bool is_non_dom_element = (i >= num_children - num_non_dom_children);
		children[i]->AddToStackingContext(stacking_children, is_flex_container, is_non_dom_element);
	}
}

void Element::AddToStackingContext(Vector<StackingContextChild>& stacking_children, bool is_flex_item, bool is_non_dom_element)
{
	using Style::Display;

	if (!IsVisible())
		return;

	const Display display = GetDisplay();

	RenderOrder order = RenderOrder::Inline;
	bool include_children = true;
	bool render_as_atomic_unit = false;

	if (local_stacking_context)
	{
		if (z_index > 0.f)
			order = RenderOrder::StackPositive;
		else if (z_index < 0.f)
			order = RenderOrder::StackNegative;
		else
			order = RenderOrder::Positioned;

		include_children = false;
	}
	else if (display == Display::TableRow || display == Display::TableRowGroup || display == Display::TableColumn ||
		display == Display::TableColumnGroup)
	{
		// Handle internal display values taking priority over position and float.
		switch (display)
		{
		case Display::TableRow: order = RenderOrder::TableRow; break;
		case Display::TableRowGroup: order = RenderOrder::TableRowGroup; break;
		case Display::TableColumn: order = RenderOrder::TableColumn; break;
		case Display::TableColumnGroup: order = RenderOrder::TableColumnGroup; break;
		default: break;
		}
	}
	else if (GetPosition() != Style::Position::Static)
	{
		order = RenderOrder::Positioned;
		render_as_atomic_unit = true;
	}
	else if (GetFloat() != Style::Float::None)
	{
		order = RenderOrder::Floating;
		render_as_atomic_unit = true;
	}
	else
	{
		switch (display)
		{
		case Display::Block:
		case Display::FlowRoot:
		case Display::Table:
		case Display::Flex:
			order = RenderOrder::Block;
			render_as_atomic_unit = (display == Display::Table || is_flex_item);
			break;

		case Display::Inline:
		case Display::InlineBlock:
		case Display::InlineFlex:
		case Display::InlineTable:
			order = RenderOrder::Inline;
			render_as_atomic_unit = (display != Display::Inline || is_flex_item);
			break;

		case Display::TableCell:
			order = RenderOrder::TableCell;
			render_as_atomic_unit = true;
			break;

		case Display::TableRow:
		case Display::TableRowGroup:
		case Display::TableColumn:
		case Display::TableColumnGroup:
		case Display::None: RMLUI_ERROR; break; // Handled above.
		}
	}

	if (is_non_dom_element)
		render_as_atomic_unit = true;

	stacking_children.push_back(StackingContextChild{this, order});

	if (include_children && !children.empty())
	{
		const size_t index_child_begin = stacking_children.size();

		AddChildrenToStackingContext(stacking_children);

		if (render_as_atomic_unit)
			StackingContext_MakeAtomicRange(stacking_children, index_child_begin, order);
	}
}

void Element::DirtyStackingContext()
{
	// Find the first ancestor that has a local stacking context, that is our stacking context parent.
	Element* stacking_context_parent = this;
	while (stacking_context_parent && !stacking_context_parent->local_stacking_context)
	{
		stacking_context_parent = stacking_context_parent->GetParentNode();
	}

	if (stacking_context_parent)
		stacking_context_parent->stacking_context_dirty = true;
}

void Element::DirtyDefinition(DirtyNodes dirty_nodes)
{
	switch (dirty_nodes)
	{
	case DirtyNodes::Self: dirty_definition = true; break;
	case DirtyNodes::SelfAndSiblings:
		dirty_definition = true;
		if (parent)
			parent->dirty_child_definitions = true;
		break;
	}
}

void Element::UpdateDefinition()
{
	if (dirty_definition)
	{
		dirty_definition = false;

		// Dirty definition implies all our descendent elements. Anything that can change the definition of this element can also change the
		// definition of any descendants due to the presence of RCSS descendant or child combinators. In principle this also applies to sibling
		// combinators, but those are handled during the DirtyDefinition call.
		dirty_child_definitions = true;

		GetStyle()->UpdateDefinition();
	}

	if (dirty_child_definitions)
	{
		dirty_child_definitions = false;
		for (const ElementPtr& child : children)
			child->dirty_definition = true;
	}
}

bool Element::Animate(const String& property_name, const Property& target_value, float duration, Tween tween, int num_iterations,
	bool alternate_direction, float delay, const Property* start_value)
{
	bool result = false;
	PropertyId property_id = StyleSheetSpecification::GetPropertyId(property_name);

	auto it_animation = StartAnimation(property_id, start_value, num_iterations, alternate_direction, delay, false);
	if (it_animation != animations.end())
	{
		result = it_animation->AddKey(duration, target_value, *this, tween, true);
		if (!result)
			animations.erase(it_animation);
	}

	return result;
}

bool Element::AddAnimationKey(const String& property_name, const Property& target_value, float duration, Tween tween)
{
	ElementAnimation* animation = nullptr;

	PropertyId property_id = StyleSheetSpecification::GetPropertyId(property_name);

	for (auto& existing_animation : animations)
	{
		if (existing_animation.GetPropertyId() == property_id)
		{
			animation = &existing_animation;
			break;
		}
	}
	if (!animation)
		return false;

	bool result = animation->AddKey(animation->GetDuration() + duration, target_value, *this, tween, true);

	return result;
}

ElementAnimationList::iterator Element::StartAnimation(PropertyId property_id, const Property* start_value, int num_iterations,
	bool alternate_direction, float delay, bool initiated_by_animation_property)
{
	auto it = std::find_if(animations.begin(), animations.end(), [&](const ElementAnimation& el) { return el.GetPropertyId() == property_id; });

	if (it != animations.end())
	{
		*it = ElementAnimation{};
	}
	else
	{
		animations.emplace_back();
		it = animations.end() - 1;
	}

	Property value;

	if (start_value)
	{
		value = *start_value;
		if (!value.definition)
			if (auto default_value = GetProperty(property_id))
				value.definition = default_value->definition;
	}
	else if (auto default_value = GetProperty(property_id))
	{
		value = *default_value;
	}

	if (value.definition)
	{
		ElementAnimationOrigin origin = (initiated_by_animation_property ? ElementAnimationOrigin::Animation : ElementAnimationOrigin::User);
		double start_time = Clock::GetElapsedTime() + (double)delay;
		*it = ElementAnimation{property_id, origin, value, *this, start_time, 0.0f, num_iterations, alternate_direction};
	}

	if (!it->IsInitalized())
	{
		animations.erase(it);
		it = animations.end();
	}

	return it;
}

bool Element::AddAnimationKeyTime(PropertyId property_id, const Property* target_value, float time, Tween tween)
{
	if (!target_value)
		target_value = meta->style.GetProperty(property_id);
	if (!target_value)
		return false;

	ElementAnimation* animation = nullptr;

	for (auto& existing_animation : animations)
	{
		if (existing_animation.GetPropertyId() == property_id)
		{
			animation = &existing_animation;
			break;
		}
	}
	if (!animation)
		return false;

	bool result = animation->AddKey(time, *target_value, *this, tween, true);

	return result;
}

bool Element::StartTransition(const Transition& transition, const Property& start_value, const Property& target_value)
{
	auto it = std::find_if(animations.begin(), animations.end(), [&](const ElementAnimation& el) { return el.GetPropertyId() == transition.id; });

	if (it != animations.end() && !it->IsTransition())
		return false;

	float duration = transition.duration;
	double start_time = Clock::GetElapsedTime() + (double)transition.delay;

	if (it == animations.end())
	{
		// Add transition as new animation
		animations.push_back(ElementAnimation{transition.id, ElementAnimationOrigin::Transition, start_value, *this, start_time, 0.0f, 1, false});
		it = (animations.end() - 1);
	}
	else
	{
		// Compress the duration based on the progress of the current animation
		float f = it->GetInterpolationFactor();
		f = 1.0f - (1.0f - f) * transition.reverse_adjustment_factor;
		duration = duration * f;
		// Replace old transition
		*it = ElementAnimation{transition.id, ElementAnimationOrigin::Transition, start_value, *this, start_time, 0.0f, 1, false};
	}

	bool result = it->AddKey(duration, target_value, *this, transition.tween, true);

	if (result)
		SetProperty(transition.id, start_value);
	else
		animations.erase(it);

	return result;
}

void Element::HandleTransitionProperty()
{
	if (dirty_transition)
	{
		dirty_transition = false;

		// Remove all transitions that are no longer in our local list
		const TransitionList* keep_transitions = GetComputedValues().transition();

		if (keep_transitions && keep_transitions->all)
			return;

		auto it_remove = animations.end();

		if (!keep_transitions || keep_transitions->none)
		{
			// All transitions should be removed, but only touch the animations that originate from the 'transition' property.
			// Move all animations to be erased in a valid state at the end of the list, and erase later.
			it_remove = std::partition(animations.begin(), animations.end(),
				[](const ElementAnimation& animation) -> bool { return !animation.IsTransition(); });
		}
		else
		{
			RMLUI_ASSERT(keep_transitions);

			// Only remove the transitions that are not in our keep list.
			const auto& keep_transitions_list = keep_transitions->transitions;

			it_remove = std::partition(animations.begin(), animations.end(), [&keep_transitions_list](const ElementAnimation& animation) -> bool {
				if (!animation.IsTransition())
					return true;
				auto it = std::find_if(keep_transitions_list.begin(), keep_transitions_list.end(),
					[&animation](const Transition& transition) { return animation.GetPropertyId() == transition.id; });
				bool keep_animation = (it != keep_transitions_list.end());
				return keep_animation;
			});
		}

		// We can decide what to do with cancelled transitions here.
		for (auto it = it_remove; it != animations.end(); ++it)
			RemoveProperty(it->GetPropertyId());

		animations.erase(it_remove, animations.end());
	}
}

void Element::HandleAnimationProperty()
{
	// Note: We are effectively restarting all animations whenever 'dirty_animation' is set. Use the dirty flag with care,
	// or find another approach which only updates actual "dirty" animations.
	if (dirty_animation)
	{
		dirty_animation = false;

		const AnimationList* animation_list = meta->computed_values.animation();
		bool element_has_animations = ((animation_list && !animation_list->empty()) || !animations.empty());
		const StyleSheet* stylesheet = nullptr;

		if (element_has_animations)
			stylesheet = GetStyleSheet();

		if (stylesheet)
		{
			// Remove existing animations
			{
				// We only touch the animations that originate from the 'animation' property.
				auto it_remove = std::partition(animations.begin(), animations.end(),
					[](const ElementAnimation& animation) { return animation.GetOrigin() != ElementAnimationOrigin::Animation; });

				// We can decide what to do with cancelled animations here.
				for (auto it = it_remove; it != animations.end(); ++it)
					RemoveProperty(it->GetPropertyId());

				animations.erase(it_remove, animations.end());
			}

			// Start animations
			if (animation_list)
			{
				for (const auto& animation : *animation_list)
				{
					const Keyframes* keyframes_ptr = stylesheet->GetKeyframes(animation.name);
					if (keyframes_ptr && keyframes_ptr->blocks.size() >= 1 && !animation.paused)
					{
						auto& property_ids = keyframes_ptr->property_ids;
						auto& blocks = keyframes_ptr->blocks;

						bool has_from_key = (blocks[0].normalized_time == 0);
						bool has_to_key = (blocks.back().normalized_time == 1);

						// If the first key defines initial conditions for a given property, use those values, else, use this element's current
						// values.
						for (PropertyId id : property_ids)
							StartAnimation(id, (has_from_key ? blocks[0].properties.GetProperty(id) : nullptr), animation.num_iterations,
								animation.alternate, animation.delay, true);

						// Add middle keys: Need to skip the first and last keys if they set the initial and end conditions, respectively.
						for (int i = (has_from_key ? 1 : 0); i < (int)blocks.size() + (has_to_key ? -1 : 0); i++)
						{
							// Add properties of current key to animation
							float time = blocks[i].normalized_time * animation.duration;
							for (auto& property : blocks[i].properties.GetProperties())
								AddAnimationKeyTime(property.first, &property.second, time, animation.tween);
						}

						// If the last key defines end conditions for a given property, use those values, else, use this element's current values.
						float time = animation.duration;
						for (PropertyId id : property_ids)
							AddAnimationKeyTime(id, (has_to_key ? blocks.back().properties.GetProperty(id) : nullptr), time, animation.tween);
					}
				}
			}
		}
	}
}

void Element::AdvanceAnimations()
{
	if (!animations.empty())
	{
		double time = Clock::GetElapsedTime();

		for (auto& animation : animations)
		{
			Property property = animation.UpdateAndGetProperty(time, *this);
			if (property.unit != Property::UNKNOWN)
				SetProperty(animation.GetPropertyId(), property);
		}

		// Move all completed animations to the end of the list
		auto it_completed =
			std::partition(animations.begin(), animations.end(), [](const ElementAnimation& animation) { return !animation.IsComplete(); });

		Vector<Dictionary> dictionary_list;
		Vector<bool> is_transition;
		dictionary_list.reserve(animations.end() - it_completed);
		is_transition.reserve(animations.end() - it_completed);

		for (auto it = it_completed; it != animations.end(); ++it)
		{
			const String& property_name = StyleSheetSpecification::GetPropertyName(it->GetPropertyId());

			dictionary_list.emplace_back();
			dictionary_list.back().emplace("property", Variant(property_name));
			is_transition.push_back(it->IsTransition());

			// Remove completed transition- and animation-initiated properties.
			// Should behave like in HandleTransitionProperty() and HandleAnimationProperty() respectively.
			if (it->GetOrigin() != ElementAnimationOrigin::User)
				RemoveProperty(it->GetPropertyId());
		}

		// Need to erase elements before submitting event, as iterators might be invalidated when calling external code.
		animations.erase(it_completed, animations.end());

		for (size_t i = 0; i < dictionary_list.size(); i++)
			DispatchEvent(is_transition[i] ? EventId::Transitionend : EventId::Animationend, dictionary_list[i]);
	}
}

void Element::DirtyTransformState(bool perspective_dirty, bool transform_dirty)
{
	dirty_perspective |= perspective_dirty;
	dirty_transform |= transform_dirty;
}

void Element::UpdateTransformState()
{
	if (!dirty_perspective && !dirty_transform)
		return;

	const ComputedValues& computed = meta->computed_values;

	const Vector2f pos = GetAbsoluteOffset(Box::BORDER);
	const Vector2f size = GetBox().GetSize(Box::BORDER);

	bool perspective_or_transform_changed = false;

	if (dirty_perspective)
	{
		// If perspective is set on this element, then it applies to our children. We just calculate it here,
		// and let the children's transform update merge it with their transform.
		bool had_perspective = (transform_state && transform_state->GetLocalPerspective());

		float distance = computed.perspective();
		Vector2f vanish = Vector2f(pos.x + size.x * 0.5f, pos.y + size.y * 0.5f);
		bool have_perspective = false;

		if (distance > 0.0f)
		{
			have_perspective = true;

			// Compute the vanishing point from the perspective origin
			if (computed.perspective_origin_x().type == Style::PerspectiveOrigin::Percentage)
				vanish.x = pos.x + computed.perspective_origin_x().value * 0.01f * size.x;
			else
				vanish.x = pos.x + computed.perspective_origin_x().value;

			if (computed.perspective_origin_y().type == Style::PerspectiveOrigin::Percentage)
				vanish.y = pos.y + computed.perspective_origin_y().value * 0.01f * size.y;
			else
				vanish.y = pos.y + computed.perspective_origin_y().value;
		}

		if (have_perspective)
		{
			// Equivalent to: Translate(x,y,0) * Perspective(distance) * Translate(-x,-y,0)
			Matrix4f perspective = Matrix4f::FromRows( //
				{1, 0, -vanish.x / distance, 0},       //
				{0, 1, -vanish.y / distance, 0},       //
				{0, 0, 1, 0},                          //
				{0, 0, -1 / distance, 1}               //
			);

			if (!transform_state)
				transform_state = MakeUnique<TransformState>();

			perspective_or_transform_changed |= transform_state->SetLocalPerspective(&perspective);
		}
		else if (transform_state)
			transform_state->SetLocalPerspective(nullptr);

		perspective_or_transform_changed |= (have_perspective != had_perspective);

		dirty_perspective = false;
	}

	if (dirty_transform)
	{
		// We want to find the accumulated transform given all our ancestors. It is assumed here that the parent transform is already updated,
		// so that we only need to consider our local transform and combine it with our parent's transform and perspective matrices.
		bool had_transform = (transform_state && transform_state->GetTransform());

		bool have_transform = false;
		Matrix4f transform = Matrix4f::Identity();

		if (TransformPtr transform_ptr = computed.transform())
		{
			// First find the current element's transform
			const int n = transform_ptr->GetNumPrimitives();
			for (int i = 0; i < n; ++i)
			{
				const TransformPrimitive& primitive = transform_ptr->GetPrimitive(i);
				Matrix4f matrix = TransformUtilities::ResolveTransform(primitive, *this);
				transform *= matrix;
				have_transform = true;
			}

			if (have_transform)
			{
				// Compute the transform origin
				Vector3f transform_origin(pos.x + size.x * 0.5f, pos.y + size.y * 0.5f, 0);

				if (computed.transform_origin_x().type == Style::TransformOrigin::Percentage)
					transform_origin.x = pos.x + computed.transform_origin_x().value * size.x * 0.01f;
				else
					transform_origin.x = pos.x + computed.transform_origin_x().value;

				if (computed.transform_origin_y().type == Style::TransformOrigin::Percentage)
					transform_origin.y = pos.y + computed.transform_origin_y().value * size.y * 0.01f;
				else
					transform_origin.y = pos.y + computed.transform_origin_y().value;

				transform_origin.z = computed.transform_origin_z();

				// Make the transformation apply relative to the transform origin
				transform = Matrix4f::Translate(transform_origin) * transform * Matrix4f::Translate(-transform_origin);
			}

			// We may want to include the local offsets here, as suggested by the CSS specs, so that the local transform is applied after the offset I
			// believe the motivation is. Then we would need to subtract the absolute zero-offsets during geometry submit whenever we have transforms.
		}

		if (parent && parent->transform_state)
		{
			// Apply the parent's local perspective and transform.
			// @performance: If we have no local transform and no parent perspective, we can effectively just point to the parent transform instead of
			// copying it.
			const TransformState& parent_state = *parent->transform_state;

			if (auto parent_perspective = parent_state.GetLocalPerspective())
			{
				transform = *parent_perspective * transform;
				have_transform = true;
			}

			if (auto parent_transform = parent_state.GetTransform())
			{
				transform = *parent_transform * transform;
				have_transform = true;
			}
		}

		if (have_transform)
		{
			if (!transform_state)
				transform_state = MakeUnique<TransformState>();

			perspective_or_transform_changed |= transform_state->SetTransform(&transform);
		}
		else if (transform_state)
			transform_state->SetTransform(nullptr);

		perspective_or_transform_changed |= (had_transform != have_transform);
	}

	// A change in perspective or transform will require an update to children transforms as well.
	if (perspective_or_transform_changed)
	{
		for (size_t i = 0; i < children.size(); i++)
			children[i]->DirtyTransformState(false, true);
	}

	// No reason to keep the transform state around if transform and perspective have been removed.
	if (transform_state && !transform_state->GetTransform() && !transform_state->GetLocalPerspective())
	{
		transform_state.reset();
	}
}

void Element::OnStyleSheetChangeRecursive()
{
	GetElementDecoration()->DirtyDecorators();

	OnStyleSheetChange();

	// Now dirty all of our descendants.
	const int num_children = GetNumChildren(true);
	for (int i = 0; i < num_children; ++i)
		GetChild(i)->OnStyleSheetChangeRecursive();
}

void Element::OnDpRatioChangeRecursive()
{
	GetElementDecoration()->DirtyDecorators();
	GetStyle()->DirtyPropertiesWithUnits(Property::DP);

	OnDpRatioChange();

	// Now dirty all of our descendants.
	const int num_children = GetNumChildren(true);
	for (int i = 0; i < num_children; ++i)
		GetChild(i)->OnDpRatioChangeRecursive();
}

void Element::DirtyFontFaceRecursive()
{
	// Dirty the font size to force the element to update the face handle during the next Update(), and update any existing text geometry.
	meta->style.DirtyProperty(PropertyId::FontSize);
	meta->computed_values.font_face_handle(0);

	const int num_children = GetNumChildren(true);
	for (int i = 0; i < num_children; ++i)
		GetChild(i)->DirtyFontFaceRecursive();
}

} // namespace Rml<|MERGE_RESOLUTION|>--- conflicted
+++ resolved
@@ -731,7 +731,6 @@
 	return PropertiesIteratorView(MakeUnique<PropertiesIterator>(meta->style.Iterate()));
 }
 
-<<<<<<< HEAD
 bool Element::SetPropertyVariable(const String& name, const String& value)
 {
 	PropertyDictionary properties;
@@ -775,8 +774,6 @@
 }
 
 // Sets or removes a pseudo-class on the element.
-=======
->>>>>>> 74928762
 void Element::SetPseudoClass(const String& pseudo_class, bool activate)
 {
 	if (meta->style.SetPseudoClass(pseudo_class, activate, false))
