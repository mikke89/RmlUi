--- conflicted
+++ resolved
@@ -35,15 +35,12 @@
 
 PropertyDictionary::PropertyDictionary() {}
 
-<<<<<<< HEAD
 bool PropertyDictionary::Empty() const
 {
 	return properties.empty() && variables.empty();
 }
 
 // Sets a property on the dictionary. Any existing property with the same id will be overwritten.
-=======
->>>>>>> 74928762
 void PropertyDictionary::SetProperty(PropertyId id, const Property& property)
 {
 	RMLUI_ASSERT(id != PropertyId::Invalid);
@@ -75,7 +72,6 @@
 	return properties;
 }
 
-<<<<<<< HEAD
 void PropertyDictionary::SetPropertyVariable(String const& name, const Property &property)
 {
 	variables[name] = property;
@@ -125,8 +121,6 @@
 }
 
 // Imports potentially un-specified properties into the dictionary.
-=======
->>>>>>> 74928762
 void PropertyDictionary::Import(const PropertyDictionary& other, int property_specificity)
 {
 	for (const auto& pair : other.properties)
