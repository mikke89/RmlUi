--- conflicted
+++ resolved
@@ -142,16 +142,9 @@
 	// Sets a list of our potentially inherited properties as dirtied by an ancestor.
 	void DirtyInheritedProperties(const PropertyNameList& properties);
 
-<<<<<<< HEAD
-	static const Property* GetLocalProperty(const String & name, const PropertyDictionary * local_properties, const ElementDefinition * definition, const PseudoClassList & pseudo_classes);
-	static const Property* GetProperty(const String & name, Element * element, const PropertyDictionary * local_properties, const ElementDefinition * definition, const PseudoClassList & pseudo_classes);
-	static void TransitionPropertyChanges(Element * element, PropertyNameList & properties, const PropertyDictionary * local_properties, const ElementDefinition * old_definition, const ElementDefinition * new_definition,
-		const PseudoClassList & pseudo_classes_before, const PseudoClassList & pseudo_classes_after);
-=======
 	static const Property* GetLocalProperty(PropertyId id, const PropertyDictionary & inline_properties, const ElementDefinition * definition);
 	static const Property* GetProperty(PropertyId id, const Element * element, const PropertyDictionary & inline_properties, const ElementDefinition * definition);
 	static void TransitionPropertyChanges(Element * element, PropertyNameList & properties, const PropertyDictionary & inline_properties, const ElementDefinition * old_definition, const ElementDefinition * new_definition);
->>>>>>> 9a04ade5
 
 	// Element these properties belong to
 	Element* element;
