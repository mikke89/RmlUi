--- conflicted
+++ resolved
@@ -64,58 +64,6 @@
 void Variant::Clear()
 {
 	// Free any allocated types.
-<<<<<<< HEAD
-	switch (type) 
-	{	  
-		case STRING:
-		{
-			// Clean up the string.
-			String* string = (String*)data;
-			string->~String();
-		}
-		break;
-		case TRANSFORMPTR:
-		{
-			// Clean up the transform.
-			TransformPtr* transform = (TransformPtr*)data;
-			transform->~TransformPtr();
-		}
-		break;
-		case TRANSITIONLIST:
-		{
-			// Clean up the transition list.
-			TransitionList* transition_list = (TransitionList*)data;
-			transition_list->~TransitionList();
-		}
-		break;
-		case ANIMATIONLIST:
-		{
-			// Clean up the transition list.
-			AnimationList* animation_list = (AnimationList*)data;
-			animation_list->~AnimationList();
-		}
-		break;
-		case DECORATORSPTR:
-		{
-			DecoratorsPtr* decorators = (DecoratorsPtr*)data;
-			decorators->~DecoratorsPtr();
-		}
-		break;
-		case FONTEFFECTSPTR:
-		{
-			FontEffectsPtr* font_effects = (FontEffectsPtr*)data;
-			font_effects->~shared_ptr();
-		}
-		break;
-		case VARIABLETERM:
-		{
-			PropertyVariableTerm* var_usage = (PropertyVariableTerm*)data;
-			var_usage->~PropertyVariableTerm();
-		}
-	break;
-		default:
-		break;
-=======
 	switch (type)
 	{
 	case STRING:
@@ -159,7 +107,6 @@
 	}
 	break;
 	default: break;
->>>>>>> 74928762
 	}
 	type = NONE;
 }
@@ -454,7 +401,7 @@
 	}
 }
 
-void Variant::Set(const PropertyVariableTerm &value)
+void Variant::Set(const PropertyVariableTerm& value)
 {
 	if (type == VARIABLETERM)
 	{
@@ -463,11 +410,11 @@
 	else
 	{
 		type = VARIABLETERM;
-		new(data) PropertyVariableTerm(value);
-	}
-}
-
-void Variant::Set(PropertyVariableTerm &&value)
+		new (data) PropertyVariableTerm(value);
+	}
+}
+
+void Variant::Set(PropertyVariableTerm&& value)
 {
 	if (type == VARIABLETERM)
 	{
@@ -476,7 +423,7 @@
 	else
 	{
 		type = VARIABLETERM;
-		new(data) PropertyVariableTerm(std::move(value));
+		new (data) PropertyVariableTerm(std::move(value));
 	}
 }
 
