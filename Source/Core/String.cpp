/*
 * This source file is part of RmlUi, the HTML/CSS Interface Middleware
 *
 * For the latest information, see http://github.com/mikke89/RmlUi
 *
 * Copyright (c) 2008-2010 CodePoint Ltd, Shift Technology Ltd
 * Copyright (c) 2019 The RmlUi Team, and contributors
 *
 * Permission is hereby granted, free of charge, to any person obtaining a copy
 * of this software and associated documentation files (the "Software"), to deal
 * in the Software without restriction, including without limitation the rights
 * to use, copy, modify, merge, publish, distribute, sublicense, and/or sell
 * copies of the Software, and to permit persons to whom the Software is
 * furnished to do so, subject to the following conditions:
 *
 * The above copyright notice and this permission notice shall be included in
 * all copies or substantial portions of the Software.
 * 
 * THE SOFTWARE IS PROVIDED "AS IS", WITHOUT WARRANTY OF ANY KIND, EXPRESS OR
 * IMPLIED, INCLUDING BUT NOT LIMITED TO THE WARRANTIES OF MERCHANTABILITY,
 * FITNESS FOR A PARTICULAR PURPOSE AND NONINFRINGEMENT. IN NO EVENT SHALL THE
 * AUTHORS OR COPYRIGHT HOLDERS BE LIABLE FOR ANY CLAIM, DAMAGES OR OTHER
 * LIABILITY, WHETHER IN AN ACTION OF CONTRACT, TORT OR OTHERWISE, ARISING FROM,
 * OUT OF OR IN CONNECTION WITH THE SOFTWARE OR THE USE OR OTHER DEALINGS IN
 * THE SOFTWARE.
 *
 */

#include "precompiled.h"
<<<<<<< HEAD
#include "../../Include/Rocket/Core/String.h"
#include <stdarg.h>
=======
#include "../../Include/RmlUi/Core/String.h"
#include "../../Include/RmlUi/Core/StringBase.h"
>>>>>>> 4f13806c

namespace Rml {
namespace Core {

<<<<<<< HEAD

int FormatString(String& string, size_t max_size, const char* format, va_list argument_list)
=======
int RMLUICORE_API RmlUiStringFormatString(StringBase<char>& string, int max_size, const char* format, va_list argument_list)
>>>>>>> 4f13806c
{
	const int INTERNAL_BUFFER_SIZE = 1024;
	static char buffer[INTERNAL_BUFFER_SIZE];
	char* buffer_ptr = buffer;

	if (max_size + 1 > INTERNAL_BUFFER_SIZE)
		buffer_ptr = new char[max_size + 1];

	int length = vsnprintf(buffer_ptr, max_size, format, argument_list);
	buffer_ptr[length >= 0 ? length : max_size] = '\0';
<<<<<<< HEAD
#ifdef ROCKET_DEBUG
	if (length == -1)
	{
		Log::Message(Log::LT_WARNING, "String::sprintf: String truncated to %d bytes when processing %s", max_size, format);
	}
#endif
=======
	#ifdef RMLUI_DEBUG
		if (length == -1)
		{
			Log::Message(Log::LT_WARNING, "String::sprintf: String truncated to %d bytes when processing %s", max_size, format);
		}
	#endif
>>>>>>> 4f13806c

	string = buffer_ptr;

	if (buffer_ptr != buffer)
		delete[] buffer_ptr;

	return length;
}

int FormatString(String& string, size_t max_size, const char* format, ...)
{
	va_list argument_list;
<<<<<<< HEAD
	va_start(argument_list, format);
	int result = FormatString(string, (int)max_size, format, argument_list);
=======
	va_start(argument_list, fmt);

	RmlUiStringFormatString(*this, (int)max_size, fmt, argument_list);

>>>>>>> 4f13806c
	va_end(argument_list);
	return result;
}
String CreateString(size_t max_size, const char* format, ...)
{
	String result;
	result.reserve(max_size);
	va_list argument_list;
<<<<<<< HEAD
	va_start(argument_list, format);
	FormatString(result, max_size, format, argument_list);
=======
	va_start(argument_list, fmt);

	int length = RmlUiStringFormatString(*this, (int)max_size, fmt, argument_list);

>>>>>>> 4f13806c
	va_end(argument_list);
	return result;
}

String ToLower(const String& string) {
	std::string str_lower = string;
	std::transform(str_lower.begin(), str_lower.end(), str_lower.begin(), ::tolower);
	return str_lower;
}

WString ToWideString(const String& str)
{
	WString result;
	StringUtilities::UTF8toUCS2(str, result);
	return result;
}

<<<<<<< HEAD
String ToUTF8(const WString& wstr)
{
	std::string result;
	StringUtilities::UCS2toUTF8(wstr, result);
	return result;
}
=======
//#define ENABLE_STRING_TESTS
#ifdef ENABLE_STRING_TESTS
#include <string>
#include "RmlUi/Core/SystemInterface.h"
RMLUICORE_API void StringTests()
{
	SystemInterface* sys = Rml::Core::GetSystemInterface();
	
	std::string ss = "test";
	String es = "test";

	es = "hello";
	es.Resize(100);
	es.Erase(4);
	es.Erase(2,100);
	es += "y";

	String sub1 = es.Replace("lo", "l");
	sub1 = sub1.Replace("h", "!");
	RMLUI_ASSERT(sub1 == "!el");

	Time start;

	{
		// Create a few free buffers
		String tempstring("buffer");
		String tempstring1("buffer1");
		String tempstring2("buffer2");
	}	

	start = sys->GetElapsedTime();
	for (int i = 0; i < 100000; i++)
	{
		std::string str("test");	
	}
	printf( "SS Assign Short: %f\n", sys->GetElapsedTime() - start);
	
	start = sys->GetElapsedTime();	
	for (int i = 0; i < 100000; i++)
	{
		String str("test");
	}
	printf( "ES Assign Short: %f\n", sys->GetElapsedTime() - start);

	start = sys->GetElapsedTime();
	for (int i = 0; i < 100000; i++)
	{
		std::string str("test this really long string that won't fit in a local buffer");	
	}
	printf( "SS Assign Long: %f\n", sys->GetElapsedTime() - start);
	
	start = sys->GetElapsedTime();	
	for (int i = 0; i < 100000; i++)
	{
		String str("test this really long string that won't fit in a local buffer");
	}
	printf( "ES Assign Long: %f\n", sys->GetElapsedTime() - start);

	start = sys->GetElapsedTime();
	for (int i = 0; i < 100000; i++)
	{
		if (ss == "hello")
		{
			int bob = 10;
		}
	}
	printf( "SS Compare: %f (char*)\n", sys->GetElapsedTime() - start);

	ss = "bo1";
	std::string oss = ss;
	std::string nss = "bob";
	start = sys->GetElapsedTime();
	for (int i = 0; i < 100000; i++)
	{
		//if (ss == oss)
		{
			int bob = 10;
		}
		if (ss == nss)
		{
			int bob = 10;
		}
	}
	printf( "SS Compare: %f (std::string)\n", sys->GetElapsedTime() - start);

	start = sys->GetElapsedTime();
	for (int i = 0; i < 100000; i++)
	{
		if (es == "hello")
		{
			int bob = 10;
		}
	}
	printf( "ES Compare: %f (char*)\n", sys->GetElapsedTime() - start);
	
	es = "bo1";
	String oes = es;
	String nes = "bob";
	start = sys->GetElapsedTime();
	for (int i = 0; i < 100000; i++)
	{
		//if (es == oes)
		{
			int bob = 10;
		}
		
		if (nes == oes)
		{
			int bob = 10;
		}
	}
	printf( "ES Compare: %f (String)\n", sys->GetElapsedTime() - start);

	start = sys->GetElapsedTime();
	std::string ss_concat = "hello";
	for (int i = 0; i < 100000; i++)
	{
		ss_concat += "y";
	}
	printf( "SS +=: %f\n", sys->GetElapsedTime() - start);

	String es_concat = "hello";
	start = sys->GetElapsedTime();
	for (int i = 0; i < 100000; i++)
	{
		if (i == 42)
		{
			int bob = 10;
		}
		es_concat += "y";
	}
	printf( "ES +=: %f\n", sys->GetElapsedTime() - start);
>>>>>>> 4f13806c

String Replace(String subject, const String& search, const String& replace)
{
	size_t pos = 0;
	while ((pos = subject.find(search, pos)) != String::npos) {
		subject.replace(pos, search.length(), replace);
		pos += replace.length();
	}
	return subject;
}

String Replace(String subject, char search, char replace)
{
	const size_t size = subject.size();
	for (size_t i = 0; i < size; i++)
	{
		if (subject[i] == search)
			subject[i] = replace;
	}
	return subject;
}


<<<<<<< HEAD
=======
/*namespace std {

RMLUICORE_API size_t hash< String >::operator()(const String& string) const
{
	return StringUtilities::FNVHash(string.CString());
>>>>>>> 4f13806c
}
}<|MERGE_RESOLUTION|>--- conflicted
+++ resolved
@@ -27,23 +27,14 @@
  */
 
 #include "precompiled.h"
-<<<<<<< HEAD
-#include "../../Include/Rocket/Core/String.h"
+#include "../../Include/RmlUi/Core/String.h"
 #include <stdarg.h>
-=======
-#include "../../Include/RmlUi/Core/String.h"
-#include "../../Include/RmlUi/Core/StringBase.h"
->>>>>>> 4f13806c
 
 namespace Rml {
 namespace Core {
 
-<<<<<<< HEAD
 
 int FormatString(String& string, size_t max_size, const char* format, va_list argument_list)
-=======
-int RMLUICORE_API RmlUiStringFormatString(StringBase<char>& string, int max_size, const char* format, va_list argument_list)
->>>>>>> 4f13806c
 {
 	const int INTERNAL_BUFFER_SIZE = 1024;
 	static char buffer[INTERNAL_BUFFER_SIZE];
@@ -54,21 +45,12 @@
 
 	int length = vsnprintf(buffer_ptr, max_size, format, argument_list);
 	buffer_ptr[length >= 0 ? length : max_size] = '\0';
-<<<<<<< HEAD
-#ifdef ROCKET_DEBUG
+#ifdef RMLUI_DEBUG
 	if (length == -1)
 	{
 		Log::Message(Log::LT_WARNING, "String::sprintf: String truncated to %d bytes when processing %s", max_size, format);
 	}
 #endif
-=======
-	#ifdef RMLUI_DEBUG
-		if (length == -1)
-		{
-			Log::Message(Log::LT_WARNING, "String::sprintf: String truncated to %d bytes when processing %s", max_size, format);
-		}
-	#endif
->>>>>>> 4f13806c
 
 	string = buffer_ptr;
 
@@ -81,15 +63,8 @@
 int FormatString(String& string, size_t max_size, const char* format, ...)
 {
 	va_list argument_list;
-<<<<<<< HEAD
 	va_start(argument_list, format);
 	int result = FormatString(string, (int)max_size, format, argument_list);
-=======
-	va_start(argument_list, fmt);
-
-	RmlUiStringFormatString(*this, (int)max_size, fmt, argument_list);
-
->>>>>>> 4f13806c
 	va_end(argument_list);
 	return result;
 }
@@ -98,15 +73,8 @@
 	String result;
 	result.reserve(max_size);
 	va_list argument_list;
-<<<<<<< HEAD
 	va_start(argument_list, format);
 	FormatString(result, max_size, format, argument_list);
-=======
-	va_start(argument_list, fmt);
-
-	int length = RmlUiStringFormatString(*this, (int)max_size, fmt, argument_list);
-
->>>>>>> 4f13806c
 	va_end(argument_list);
 	return result;
 }
@@ -124,147 +92,12 @@
 	return result;
 }
 
-<<<<<<< HEAD
 String ToUTF8(const WString& wstr)
 {
 	std::string result;
 	StringUtilities::UCS2toUTF8(wstr, result);
 	return result;
 }
-=======
-//#define ENABLE_STRING_TESTS
-#ifdef ENABLE_STRING_TESTS
-#include <string>
-#include "RmlUi/Core/SystemInterface.h"
-RMLUICORE_API void StringTests()
-{
-	SystemInterface* sys = Rml::Core::GetSystemInterface();
-	
-	std::string ss = "test";
-	String es = "test";
-
-	es = "hello";
-	es.Resize(100);
-	es.Erase(4);
-	es.Erase(2,100);
-	es += "y";
-
-	String sub1 = es.Replace("lo", "l");
-	sub1 = sub1.Replace("h", "!");
-	RMLUI_ASSERT(sub1 == "!el");
-
-	Time start;
-
-	{
-		// Create a few free buffers
-		String tempstring("buffer");
-		String tempstring1("buffer1");
-		String tempstring2("buffer2");
-	}	
-
-	start = sys->GetElapsedTime();
-	for (int i = 0; i < 100000; i++)
-	{
-		std::string str("test");	
-	}
-	printf( "SS Assign Short: %f\n", sys->GetElapsedTime() - start);
-	
-	start = sys->GetElapsedTime();	
-	for (int i = 0; i < 100000; i++)
-	{
-		String str("test");
-	}
-	printf( "ES Assign Short: %f\n", sys->GetElapsedTime() - start);
-
-	start = sys->GetElapsedTime();
-	for (int i = 0; i < 100000; i++)
-	{
-		std::string str("test this really long string that won't fit in a local buffer");	
-	}
-	printf( "SS Assign Long: %f\n", sys->GetElapsedTime() - start);
-	
-	start = sys->GetElapsedTime();	
-	for (int i = 0; i < 100000; i++)
-	{
-		String str("test this really long string that won't fit in a local buffer");
-	}
-	printf( "ES Assign Long: %f\n", sys->GetElapsedTime() - start);
-
-	start = sys->GetElapsedTime();
-	for (int i = 0; i < 100000; i++)
-	{
-		if (ss == "hello")
-		{
-			int bob = 10;
-		}
-	}
-	printf( "SS Compare: %f (char*)\n", sys->GetElapsedTime() - start);
-
-	ss = "bo1";
-	std::string oss = ss;
-	std::string nss = "bob";
-	start = sys->GetElapsedTime();
-	for (int i = 0; i < 100000; i++)
-	{
-		//if (ss == oss)
-		{
-			int bob = 10;
-		}
-		if (ss == nss)
-		{
-			int bob = 10;
-		}
-	}
-	printf( "SS Compare: %f (std::string)\n", sys->GetElapsedTime() - start);
-
-	start = sys->GetElapsedTime();
-	for (int i = 0; i < 100000; i++)
-	{
-		if (es == "hello")
-		{
-			int bob = 10;
-		}
-	}
-	printf( "ES Compare: %f (char*)\n", sys->GetElapsedTime() - start);
-	
-	es = "bo1";
-	String oes = es;
-	String nes = "bob";
-	start = sys->GetElapsedTime();
-	for (int i = 0; i < 100000; i++)
-	{
-		//if (es == oes)
-		{
-			int bob = 10;
-		}
-		
-		if (nes == oes)
-		{
-			int bob = 10;
-		}
-	}
-	printf( "ES Compare: %f (String)\n", sys->GetElapsedTime() - start);
-
-	start = sys->GetElapsedTime();
-	std::string ss_concat = "hello";
-	for (int i = 0; i < 100000; i++)
-	{
-		ss_concat += "y";
-	}
-	printf( "SS +=: %f\n", sys->GetElapsedTime() - start);
-
-	String es_concat = "hello";
-	start = sys->GetElapsedTime();
-	for (int i = 0; i < 100000; i++)
-	{
-		if (i == 42)
-		{
-			int bob = 10;
-		}
-		es_concat += "y";
-	}
-	printf( "ES +=: %f\n", sys->GetElapsedTime() - start);
->>>>>>> 4f13806c
 
 String Replace(String subject, const String& search, const String& replace)
 {
@@ -288,13 +121,5 @@
 }
 
 
-<<<<<<< HEAD
-=======
-/*namespace std {
-
-RMLUICORE_API size_t hash< String >::operator()(const String& string) const
-{
-	return StringUtilities::FNVHash(string.CString());
->>>>>>> 4f13806c
 }
 }